--- conflicted
+++ resolved
@@ -57,23 +57,7 @@
 
 def test_calibration_groups(fitstbl):
     """
-<<<<<<< HEAD
-    calib_ID = 0
-    par = fitstbl.spectrograph.default_pypeit_par()
-    # Match and test
-    fitstbl.match_to_science(par['calibrations'], par['rdx']['calwin'], par['fluxcalib'],
-                             setup=True)
-    assert fitstbl.find_frames('arc', calib_ID=calib_ID, index=True)[0] == 1
-    assert fitstbl.find_frames('standard', calib_ID=calib_ID, index=True)[0] == 4
-    assert fitstbl.find_frames('trace', calib_ID=calib_ID, index=True)[0] == 2
-    #assert fitstbl['sci_ID'][0] == 31
-
-
-def test_neg_match_science(fitstbl):
-    """ Test using negative number for calibs
-=======
     Test the frame selection specific to a provided calibration group
->>>>>>> c65fd37c
     """
     calib_ID = 0
     par = fitstbl.spectrograph.default_pypeit_par()
@@ -108,9 +92,6 @@
 #        fitstbl.match_to_science(par['calibrations'], par['rdx']['calwin'], par['fluxcalib'])
 
 
-# TODO -- Need a new unit test
-
-'''
 def test_instr_setup(fitstbl):
     """ Test instrument setup naming convention
     Tickles most of the arsetup methods
@@ -122,21 +103,6 @@
     # Invalid detector
     with pytest.raises(IndexError):
         # Shane kast blue doesn't have a second detector
-<<<<<<< HEAD
-        setupID2, setup_dict = pypsetup.instr_setup(1, 2, fitstbl, setup_dict=setup_dict)
-
-    # New calib set
-    #  Turn exposure 9 into an arc
-    fitstbl.edit_frame_type(-1, 'arc')
-    fitstbl['sci_ID'][-1] = 2
-    # Turn off other arc
-    fitstbl['sci_ID'][1] = 1 + 4 + 8
-    # Run
-    setupID3, setup_dict = pypsetup.instr_setup(2, 1, fitstbl, setup_dict=setup_dict)
-    assert setupID3 == 'A_01_ab'
-    assert setup_dict['A']['ab']['arc'][0] == 'b009.fits.gz'
-'''
-=======
         fitstbl.master_key(0, det=2)
 
 # TODO: Need a test that adds a calibration group and checks the result
@@ -150,5 +116,4 @@
 #    setupID3, setup_dict = pypsetup.instr_setup(2, 1, fitstbl, setup_dict=setup_dict)
 #    assert setupID3 == 'A_01_ab'
 #    assert setup_dict['A']['ab']['arc'][0] == 'b009.fits.gz'
->>>>>>> c65fd37c
 
