--- conflicted
+++ resolved
@@ -116,401 +116,6 @@
         self.mask = None
 
 
-<<<<<<< HEAD
-    def _chk_objs(self, items):
-        """
-
-        Args:
-            items:
-
-        Returns:
-
-        """
-        for obj in items:
-            if getattr(self, obj) is None:
-                msgs.warn('You need to generate {:s} prior to this step..'.format(obj))
-                if obj in ['sciimg', 'sciivar', 'rn2_img']:
-                    msgs.warn('Run the process() method')
-                elif obj in ['sobjs_obj']:
-                    msgs.warn('Run the find_objects() method')
-                elif obj in['global_sky']:
-                    msgs.warn('Run the global_skysub() method')
-                elif obj in ['tilts', 'tslits_dict'] :
-                    msgs.warn('Calibrations missing: these were required to run find_objects() '
-                              'and global_skysub()')
-                elif obj in ['waveimg']:
-                    msgs.warn('Calibrations missing: waveimg must be input as a parameter. Try '
-                              'running calibrations')
-                return False
-        return True
-
-    def find_objects(self, image, std=False, std_trace = None, maskslits=None, show_peaks=False,
-                     show_fits=False, show_trace=False, show=False):
-        """
-        Find objects in the slits. This is currently setup only for ARMS
-
-        Wrapper to extract.objfind
-
-        Parameters
-        ----------
-        tslits_dict: dict
-           Dictionary containing information on the slits traced for this image
-
-        Optional Parameters
-        -------------------
-        SHOW_PEAKS:  bool
-          Generate QA showing peaks identified by object finding
-
-        SHOW_FITS:  bool
-          Generate QA  showing fits to traces
-
-        SHOW_TRACE:  bool
-          Generate QA  showing traces identified. Requires an open ginga RC modules window
-
-        Returns
-        -------
-        specobjs : Specobjs object
-            Container holding Specobj objects
-        nobj:
-            Number of objects identified
-        self.skymask : ndarray
-                Boolean image indicating which pixels are useful for global sky subtraction
-
-        """
-
-        self.maskslits = self._get_goodslits(maskslits)
-        gdslits = np.where(~self.maskslits)[0]
-
-        # create the ouptut image for skymask
-        skymask = np.zeros_like(self.sciimg,dtype=bool)
-        # Instantiate the specobjs container
-        sobjs = specobjs.SpecObjs()
-
-        # Loop on slits
-        for slit in gdslits:
-            qa_title ="Finding objects on slit # {:d}".format(slit)
-            msgs.info(qa_title)
-            thismask = (self.slitmask == slit)
-            inmask = (self.mask == 0) & thismask
-            # Find objects
-            specobj_dict = {'setup': self.setup, 'slitid': slit,
-                            'det': self.det, 'objtype': self.objtype, 'pypeline': self.pypeline}
-
-            # TODO we need to add QA paths and QA hooks. QA should be
-            # done through objfind where all the relevant information
-            # is. This will be a png file(s) per slit.
-            sig_thresh = 30.0 if std else self.par['sig_thresh']
-            sobjs_slit, skymask[thismask] = \
-                extract.objfind(image, thismask, self.tslits_dict['slit_left'][:,slit],self.tslits_dict['slit_righ'][:,slit],
-                inmask=inmask, std_trace=std_trace, sig_thresh=sig_thresh, hand_extract_dict=self.par['manual'],specobj_dict=specobj_dict,
-                show_peaks=show_peaks,show_fits=show_fits, show_trace=show_trace,qa_title=qa_title,
-                nperslit=self.par['maxnumber'])
-            sobjs.add_sobj(sobjs_slit)
-
-        # Steps
-        self.steps.append(inspect.stack()[0][3])
-        if show:
-            self.show('image', image=image*(self.mask == 0), chname = 'objfind',
-                      sobjs=sobjs, slits=True)
-
-        # Return
-        return sobjs, len(sobjs), skymask
-
-
-    def find_objects_ech(self, image, std=False, std_trace = None, show=False, show_peaks=False, show_fits=False, show_trace = False, debug=False):
-
-        # Did they run process?
-        if not self._chk_objs(['sciivar']):
-            msgs.error('All quantities necessary to run ech_objfind() have not been set.')
-
-        # Check for global sky if it does not exist print out a warning
-
-        # Somehow implmenent masking below? Not sure it is worth it
-        #self.maskslits = self._get_goodslits(maskslits)
-        #gdslits = np.where(~self.maskslits)[0]
-
-        # create the ouptut image for skymask
-        skymask = np.zeros_like(self.sciimg,dtype=bool)
-
-        plate_scale = self.spectrograph.order_platescale(binning=self.binning)
-        inmask = (self.mask == 0) & (self.crmask == False)
-        # Find objects
-        specobj_dict = {'setup': self.setup, 'slitid': 999,
-                        'det': self.det, 'objtype': self.objtype, 'pypeline': self.pypeline}
-        # ToDO implement parsets here!
-        sig_thresh = 30.0 if std else self.par['sig_thresh']
-        sobjs_ech, skymask[self.slitmask > -1] = \
-            extract.ech_objfind(image, self.sciivar, self.slitmask, self.tslits_dict['slit_left'], self.tslits_dict['slit_righ'],
-                                inmask=inmask, plate_scale=plate_scale, std_trace=std_trace,
-                                specobj_dict=specobj_dict,sig_thresh=sig_thresh,
-                                show_peaks=show_peaks, show_fits=show_fits, show_trace=show_trace, debug=debug)
-
-
-
-        # Steps
-        self.steps.append(inspect.stack()[0][3])
-        if show:
-            self.show('image', image=image*(self.mask == 0), chname = 'ech_objfind',sobjs=sobjs_ech, slits=False)
-
-        return sobjs_ech, len(sobjs_ech), skymask
-
-
-    def global_skysub(self, tilts, std=False, skymask=None, update_crmask=True, maskslits=None, show_fit=False,
-                      show=False, show_objs=False, verbose=True):
-        """
-        Perform global sky subtraction, slit by slit
-
-        Wrapper to skysub.global_skysub
-
-        Parameters
-        ----------
-        tslits_dict: dict
-           Dictionary containing information on the slits traced for this image
-
-        Optional Parameters
-        -------------------
-        bspline_spaceing: (float):
-           Break-point spacing for bspline
-
-        use_skymask: (bool, optional):
-           Mask objects using self.skymask if object finding has been run
-           (This requires they were found previously, i.e. that find_objects was already run)
-
-        Returns:
-            global_sky: (numpy.ndarray) image of the the global sky model
-        """
-
-        if std:
-            sigrej = 7.0
-            update_crmask = False
-        else:
-            sigrej = 3.0
-
-        self.tilts = tilts
-        self.maskslits = self._get_goodslits(maskslits)
-        gdslits = np.where(~self.maskslits)[0]
-
-        # Prep
-        self.global_sky = np.zeros_like(self.sciimg)
-
-        # Mask objects using the skymask? If skymask has been set by objfinding, and masking is requested, then do so
-        skymask_now = skymask if (skymask is not None) else np.ones_like(self.sciimg, dtype=bool)
-        # Loop on slits
-        for slit in gdslits:
-            msgs.info("Global sky subtraction for slit: {:d}".format(slit))
-            thismask = (self.slitmask == slit)
-            inmask = (self.mask == 0) & thismask & skymask_now
-            # Find sky
-            self.global_sky[thismask] = skysub.global_skysub(self.sciimg, self.sciivar,
-                                                             self.tilts, thismask,
-                                                             self.tslits_dict['slit_left'][:,slit],
-                                                             self.tslits_dict['slit_righ'][:,slit],
-                                                             inmask=inmask,
-                                                             sigrej=sigrej,
-                                                             bsp=self.par['bspline_spacing'],
-                                                             no_poly=self.par['no_poly'],
-                                                             pos_mask = (not self.ir_redux),
-                                                             show_fit=show_fit)
-            # Mask if something went wrong
-            if np.sum(self.global_sky[thismask]) == 0.:
-                self.maskslits[slit] = True
-
-        if update_crmask:
-            self.crmask = self.build_crmask(self.sciimg - self.global_sky, self.proc_par,
-                                                                   self.det, self.spectrograph, ivar = self.sciivar,
-                                                                   binning=self.binning)
-            # Rebuild the mask with this new crmask
-            self.mask = self.update_mask_cr(self.mask, self.crmask)
-
-        # Step
-        self.steps.append(inspect.stack()[0][3])
-
-        if show:
-            sobjs_show = None if show_objs else self.sobjs_obj
-            # Global skysub is the first step in a new extraction so clear the channels here
-            self.show('global', slits=True, sobjs =sobjs_show, clear=False)
-
-        # Return
-        return self.global_sky
-    #
-    # def get_init_sky(self, tslits_dict, tilts, maskslits=None, update_crmask = True, show_fit = False, show = False):
-    #
-    #     self.sobjs_obj_init, self.nobj_init, self.skymask = \
-    #         self.find_objects(self.sciimg, tslits_dict,maskslits=maskslits)
-    #
-    #     if self.ir_redux:
-    #         self.sobjs_obj_init_neg, self.nobj_init_neg, self.skymask_neg = \
-    #             self.find_objects(-self.sciimg, tslits_dict, maskslits=maskslits)
-    #         skymask = self.skymask & self.skymask_neg
-    #     else:
-    #         skymask = self.skymask
-    #
-    #     # Global sky subtraction, first pass. Uses skymask from object finding step above
-    #     self.global_sky = self.global_skysub(tslits_dict, tilts, skymask=skymask, update_crmask = update_crmask,
-    #                                          maskslits=maskslits, show_fit = show_fit, show=show)
-    #
-    #     return self.global_sky
-
-    # JFH TODO Should we reduce the number of iterations for standards or near-IR redux where the noise model is not
-    # being updated?
-    def local_skysub_extract(self, sobjs, waveimg, maskslits=None, model_noise=True, std = False,
-                             show_profile=False, show_resids=False, show=False, verbose=True):
-        """
-        Perform local sky subtraction, profile fitting, and optimal extraction slit by slit
-
-        Wrapper to skysub.local_skysub_extract
-
-        Parameters
-        ----------
-        sobjs: object
-           Specobjs object containing Specobj objects containing information about objects found.
-        waveimg: ndarray, shape (nspec, nspat)
-           Wavelength map
-
-        Optional Parameters
-        -------------------
-
-
-        Returns:
-            global_sky: (numpy.ndarray) image of the the global sky model
-        """
-
-        if not self._chk_objs([ # Did they run process?
-                                'sciimg', 'sciivar', 'rn2img',
-                                # Did they run global sky subtraction, self.global_skysub()?
-                                'global_sky',
-                                # Did the input the right calibrations in prev steps?
-                                'tilts', 'tslits_dict']):
-            msgs.error('All quantities necessary to run local_skysub_extract() have not been set.')
-
-
-        self.waveimg = waveimg
-        # get the good slits and assign self.maskslits
-        self.maskslits = self._get_goodslits(maskslits)
-        gdslits = np.where(~self.maskslits)[0]
-
-        # Allocate the images that are needed
-        # Initialize to mask in case no objects were found
-        self.outmask = np.copy(self.mask)
-        # Initialize to input mask in case no objects were found
-        #self.extractmask = (self.mask == 0) & self.negmask
-        self.extractmask = (self.mask == 0)
-        # Initialize to zero in case no objects were found
-        self.objmodel = np.zeros_like(self.sciimg)
-        # Set initially to global sky in case no objects were found
-        self.skymodel  = np.copy(self.global_sky)
-        # Set initially to sciivar in case no obects were found.
-        self.ivarmodel = np.copy(self.sciivar)
-
-        # Could actually create a model anyway here, but probably
-        # overkill since nothing is extracted
-
-        self.sobjs = sobjs.copy()
-        # Loop on slits
-        for slit in gdslits:
-            msgs.info("Local sky subtraction and extraction for slit: {:d}".format(slit))
-            thisobj = (self.sobjs.slitid == slit) # indices of objects for this slit
-            if np.any(thisobj):
-                thismask = (self.slitmask == slit) # pixels for this slit
-                # True  = Good, False = Bad for inmask
-                inmask = (self.mask == 0) & (self.crmask == False) & thismask
-                # Local sky subtraction and extraction
-                self.skymodel[thismask], self.objmodel[thismask], self.ivarmodel[thismask], \
-                    self.extractmask[thismask] \
-                        = skysub.local_skysub_extract(self.sciimg, self.sciivar, self.tilts,
-                                                      self.waveimg, self.global_sky, self.rn2img,
-                                                      thismask, self.tslits_dict['slit_left'][:,slit],
-                                                      self.tslits_dict['slit_righ'][:, slit],
-                                                      self.sobjs[thisobj], model_full_slit=self.par['model_full_slit'],
-                                                      model_noise=model_noise,
-                                                      std = std, bsp=self.par['bspline_spacing'],
-                                                      sn_gauss=self.par['sn_gauss'],
-                                                      inmask=inmask, show_profile=show_profile,
-                                                      show_resids=show_resids, verbose=verbose)
-
-        # Set the bit for pixels which were masked by the extraction.
-        # For extractmask, True = Good, False = Bad
-        iextract = (self.mask == 0) & (self.extractmask == False)
-        self.outmask[iextract] = self.bitmask.turn_on(self.outmask[iextract], 'EXTRACT')
-
-        # Step
-        self.steps.append(inspect.stack()[0][3])
-
-        if show:
-            self.show('local', sobjs = self.sobjs, slits= True)
-            self.show('resid', sobjs = self.sobjs, slits= True)
-
-        # Return
-        return self.skymodel, self.objmodel, self.ivarmodel, self.outmask, self.sobjs
-
-    # JFH TODO Should we reduce the number of iterations for standards or near-IR redux where the noise model is not
-    # being updated?
-    def local_skysub_extract_ech(self, sobjs, waveimg, model_noise=True, min_snr=2.0, std = False, fit_fwhm=False,
-                                 maskslits=None, show_profile=False, show_resids=False, show_fwhm=True, show=False):
-        """
-        Perform local sky subtraction, profile fitting, and optimal extraction slit by slit
-
-        Wrapper to skysub.local_skysub_extract
-
-        Parameters
-        ----------
-        sobjs: object
-           Specobjs object containing Specobj objects containing information about objects found.
-        waveimg: ndarray, shape (nspec, nspat)
-           Wavelength map
-
-        Optional Parameters
-        -------------------
-
-        Returns:
-            global_sky: (numpy.ndarray) image of the the global sky model
-        """
-
-        order_vec = self.spectrograph.order_vec()
-        self.skymodel, self.objmodel, self.ivarmodel, self.outmask, self.sobjs = skysub.ech_local_skysub_extract(
-            self.sciimg, self.sciivar, self.mask, self.tilts, waveimg, self.global_sky,
-            self.rn2img, self.tslits_dict, sobjs, order_vec,
-            std=std, fit_fwhm=fit_fwhm, min_snr=min_snr, bsp = self.par['bspline_spacing'],
-            sn_gauss=self.par['sn_gauss'], model_full_slit=self.par['model_full_slit'], model_noise=model_noise,
-            show_profile=show_profile, show_resids=show_resids, show_fwhm=show_fwhm)
-
-
-        # Step
-        self.steps.append(inspect.stack()[0][3])
-
-        if show:
-            self.show('ech_local', sobjs = self.sobjs, slits= True)
-            self.show('ech_resid', sobjs = self.sobjs, slits= True)
-
-        return self.skymodel, self.objmodel, self.ivarmodel, self.outmask, self.sobjs
-
-
-    def _get_goodslits(self, maskslits):
-        """
-        Return the slits to be reduce by going through the maskslits
-        logic below. If the input maskslits is None it uses previously
-        assigned maskslits
-
-        Returns
-        -------
-        gdslits
-            numpy array of slit numbers to be reduced
-        """
-
-        # Identify the slits that we want to consider.
-        if maskslits is not None:
-            # If maskslits was passed in use it, and update self
-            self.maskslits = maskslits
-        elif (self.maskslits is None):
-            # If maskslits was not passed, and it does not exist in self, reduce all slits
-            self.maskslits = np.zeros(self.tslits_dict['slit_left'].shape[1], dtype=bool)
-        else: # Otherwise, if self.maskslits exists, use the previously set maskslits
-            pass
-        return self.maskslits
-
-
-=======
->>>>>>> 99326bc9
     # JFH TODO This stuff should be eventually moved to processimages?
     def proc(self, bias, pixel_flat, bpm, illum_flat=None, reject_cr=True, sigma_clip=False, sigrej=None,
              maxiters=5,show=False):
