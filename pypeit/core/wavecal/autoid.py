--- conflicted
+++ resolved
@@ -352,15 +352,8 @@
       final best guess of the line IDs
     """
 
-<<<<<<< HEAD
-    def __init__(self, spec, lines, ok_mask=None, min_nsig=50.0, nonlinear_counts = 1e10, islinelist=False,
-              outroot=None, debug = False, verbose=False,
-              fit_parm=None, lowest_nsig=10., rms_threshold=0.5,
-              binw=None, bind=None, nstore=1, use_unknowns=True):
-=======
     def __init__(self, spec, par = None, ok_mask=None, islinelist=False, outroot=None, debug = False, verbose=False,
                  binw=None, bind=None, nstore=1, use_unknowns=True):
->>>>>>> 2df6fbd2
 
         # Set some default parameters
         self._spec = spec
@@ -464,10 +457,10 @@
     def run_brute_loop(self, slit, arrerr=None, wavedata=None):
         # Set the parameter space that gets searched
         rng_poly = [3, 4]            # Range of algorithms to check (only trigons+tetragons are supported)
-        rng_list = range(3, 10)       # Number of lines to search over for the linelist
-        rng_detn = range(3, 10)       # Number of lines to search over for the detected lines
+        rng_list = range(3, 6)       # Number of lines to search over for the linelist
+        rng_detn = range(3, 6)       # Number of lines to search over for the detected lines
         rng_pixt = [1.0]             # Pixel tolerance
-        idthresh = 0.75               # Criteria for early return (at least this fraction of lines must have
+        idthresh = 0.5               # Criteria for early return (at least this fraction of lines must have
                                      # an ID on either side of the spectrum)
 
         best_patt_dict, best_final_fit = None, None
@@ -1257,7 +1250,7 @@
                 cnt += 1
         return dind, lind, wvcent, wvdisp
 
-    def solve_slit(self, slit, psols, msols, nstore=1, nselw=6, nseld=6):
+    def solve_slit(self, slit, psols, msols, nstore=1, nselw=3, nseld=3):
         """
         Need some docs here. I think this routine creates a 2d histogram of the patterns and searches for the most
         represented wave_cen and log10(disp). Then it attempts to fit each value determined (default of 1) to
@@ -1332,7 +1325,7 @@
             #plt.imshow((np.abs(sm_histimg[:, ::-1].T)), extent=extent, aspect='auto')
             cimg = ax_image.imshow(this_hist.T, extent=extent, aspect='auto',vmin=-2.0,vmax=5.0,
                        interpolation='nearest',origin='lower',cmap='Set1')
-            nm = this_hist.max() - this_hist.min()
+            nm = histimg.max() - histimg.min()
             ticks = np.arange(this_hist.min(),this_hist.max() + 1,1)
             cbar = fx.colorbar(cimg, ax=ax_image,ticks = ticks,drawedges = True, extend ='both',
                                spacing = 'proporational',orientation ='horizontal')
