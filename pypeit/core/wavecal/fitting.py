""" Module for finding patterns in arc line spectra
"""
from __future__ import (print_function, absolute_import, division, unicode_literals)


import numpy as np

from pypeit import utils
from pypeit.core.wavecal import qa
from pypeit import msgs

from pypeit import debugger

<<<<<<< HEAD
def iterative_fitting(spec, tcent, ifit, IDs, llist, disp, plot_fil=None,
                      verbose=False, aparm=None, weights=None):

    if aparm is None:
        aparm = dict(llist='',
                    disp=disp,           # Ang/unbinned pixel
                    match_toler=1.,      # Matcing tolerance (pixels)
                    func='legendre',     # Function for fitting
                    n_first=2,           # Order of polynomial for first fit
                    n_final=4,           # Order of polynomial for final fit
                    nsig_rej=2.,         # Number of sigma for rejection
                    nsig_rej_final=3.0)  # Number of sigma for rejection (final fit)
            #  disp_toler=0.1,      # 10% tolerance  JFH disp_toler is never used.
=======
def iterative_fitting(spec, tcent, ifit, IDs, llist, disp,
                      match_toler = 3.0, func = 'legendre', n_first = 2, sigrej_first = 2.0, n_final = 4, sigrej_final = 3.0,
                      weights=None, plot_fil=None, verbose = False):

    """ Routine for iteratively fitting wavelength solutions.

    Parameters
    ----------
    spec : ndarray, shape = (nspec,)
      arcline spectrum
    tcent : ndarray
      Centroids in pixels of lines identified in spec
    ifit : ndarray
      Indices of the lines that will be fit
    IDs: ndarray
      wavelength IDs of the lines that will be fit (I think?)
    llist: dict
      Linelist dictionary
    disp: float
      dispersion

    Optional Parameters
    -------------------
    match_toler: float, default = 3.0
      Matching tolerance when searching for new lines. This is the difference in pixels between the wavlength assigned to
      an arc line by an iteration of the wavelength solution to the wavelength in the line list.
    func: str, default = 'legendre'
      Name of function used for the wavelength solution
    n_first: int, default = 2
      Order of first guess to the wavelength solution.
    sigrej_first: float, default = 2.0
      Number of sigma for rejection for the first guess to the wavelength solution.
    n_final: int, default = 4
      Order of the final wavelength solution fit
    sigrej_final: float, default = 3.0
      Number of sigma for rejection for the final fit to the wavelength solution.
    weights: ndarray
      Weights to be used?
    verbose : bool
      If True, print out more information.
    plot_fil:
      Filename for plotting some QA?

    Returns
    -------
    final_fit: dict
      Dictionary containing the full fitting results and the final best guess of the line IDs
    """
>>>>>>> 2df6fbd2

    if weights is None:
        weights = np.ones(tcent.size)

    npix = spec.size
    # Setup for fitting
    sv_ifit = list(ifit)  # Keep the originals
    all_ids = -999.*np.ones(len(tcent))
    all_idsion = np.array(['UNKNWN']*len(tcent))
    all_ids[ifit] = IDs

    # Fit
    n_order = n_first
    flg_quit = False
    fmin, fmax = -1., 1.
    while (n_order <= n_final) and (flg_quit is False):
        # Fit with rejection
        xfit, yfit, wfit = tcent[ifit], all_ids[ifit], weights[ifit]
        mask, fit = utils.robust_polyfit(xfit, yfit, n_order, function=func, sigma=sigrej_first,
                                         minv=fmin, maxv=fmax, verbose=verbose, weights=wfit)

        rms_ang = utils.calc_fit_rms(xfit[mask == 0], yfit[mask == 0], fit, func, minv=fmin, maxv=fmax,
                                     weights=wfit[mask == 0])
        rms_pix = rms_ang/disp
        if verbose:
            msgs.info('n_order = {:d}'.format(n_order) + ': RMS = {:g}'.format(rms_pix))

        # Reject but keep originals (until final fit)
        ifit = list(ifit[mask == 0]) + sv_ifit
        # Find new points (should we allow removal of the originals?)
        twave = utils.func_val(fit, tcent, func, minv=fmin, maxv=fmax)
        for ss, iwave in enumerate(twave):
            mn = np.min(np.abs(iwave-llist['wave']))
            if mn/disp < match_toler:
                imn = np.argmin(np.abs(iwave-llist['wave']))
                #if verbose:
                #    print('Adding {:g} at {:g}'.format(llist['wave'][imn],tcent[ss]))
                # Update and append
                all_ids[ss] = llist['wave'][imn]
                all_idsion[ss] = llist['ion'][imn]
                ifit.append(ss)
        # Keep unique ones
        ifit = np.unique(np.array(ifit, dtype=int))
        # Increment order
        if n_order < (n_final+2):
            n_order += 1
        else:
            # This does 2 iterations at the final order
            flg_quit = True

    # Final fit (originals can now be rejected)
    fmin, fmax = 0., 1.
    xfit, yfit, wfit = tcent[ifit]/(npix-1), all_ids[ifit], weights[ifit]
    mask, fit = utils.robust_polyfit(xfit, yfit, n_order, function=func, sigma=sigrej_final,
                                     minv=fmin, maxv=fmax, verbose=verbose, weights=wfit)#, debug=True)
    irej = np.where(mask == 1)[0]
    if len(irej) > 0:
        xrej = xfit[irej]
        yrej = yfit[irej]
        if verbose:
            for kk, imask in enumerate(irej):
                wave = utils.func_val(fit, xrej[kk], func, minv=fmin, maxv=fmax)
                msgs.info('Rejecting arc line {:g}; {:g}'.format(yfit[imask], wave))
    else:
        xrej = []
        yrej = []
    xfit = xfit[mask == 0]
    yfit = yfit[mask == 0]
    wfit = wfit[mask == 0]
    ions = all_idsion[ifit][mask == 0]
    # Final RMS
    rms_ang = utils.calc_fit_rms(xfit, yfit, fit, func,
                                 minv=fmin, maxv=fmax, weights=wfit)
    rms_pix = rms_ang/disp

    # Pack up fit
    final_fit = dict(fitc=fit, function=func, xfit=xfit, yfit=yfit, weights=wfit,
                     ions=ions, fmin=fmin, fmax=fmax, xnorm=float(npix),
                     xrej=xrej, yrej=yrej, mask=mask, spec=spec, nrej=sigrej_final,
                     shift=0., tcent=tcent, rms=rms_pix)

    # If set to True, this will output a file that can then be included in the tests
    saveit = False
    if saveit:
        from linetools import utils as ltu
        jdict = ltu.jsonify(final_fit)
        if plot_fil is None:
            outname = "temp"
            print("You should have set the plot_fil directory to save wavelength fits... using 'temp' as a filename")
        else:
            outname = plot_fil
        ltu.savejson(outname + '.json', jdict, easy_to_read=True, overwrite=True)
        print(" Wrote: {:s}".format(outname + '.json'))

    # QA
    if plot_fil is not None:
        qa.arc_fit_qa(final_fit, plot_fil)
    # Return
    return final_fit<|MERGE_RESOLUTION|>--- conflicted
+++ resolved
@@ -11,21 +11,6 @@
 
 from pypeit import debugger
 
-<<<<<<< HEAD
-def iterative_fitting(spec, tcent, ifit, IDs, llist, disp, plot_fil=None,
-                      verbose=False, aparm=None, weights=None):
-
-    if aparm is None:
-        aparm = dict(llist='',
-                    disp=disp,           # Ang/unbinned pixel
-                    match_toler=1.,      # Matcing tolerance (pixels)
-                    func='legendre',     # Function for fitting
-                    n_first=2,           # Order of polynomial for first fit
-                    n_final=4,           # Order of polynomial for final fit
-                    nsig_rej=2.,         # Number of sigma for rejection
-                    nsig_rej_final=3.0)  # Number of sigma for rejection (final fit)
-            #  disp_toler=0.1,      # 10% tolerance  JFH disp_toler is never used.
-=======
 def iterative_fitting(spec, tcent, ifit, IDs, llist, disp,
                       match_toler = 3.0, func = 'legendre', n_first = 2, sigrej_first = 2.0, n_final = 4, sigrej_final = 3.0,
                       weights=None, plot_fil=None, verbose = False):
@@ -74,7 +59,6 @@
     final_fit: dict
       Dictionary containing the full fitting results and the final best guess of the line IDs
     """
->>>>>>> 2df6fbd2
 
     if weights is None:
         weights = np.ones(tcent.size)
