"""
Main driver class for PypeIt run
"""
from __future__ import absolute_import
from __future__ import division
from __future__ import print_function
from __future__ import unicode_literals

import time
#from abc import ABCMeta
import os
import datetime
import numpy as np
from collections import OrderedDict

from astropy.io import fits
from pypeit import msgs
from pypeit import calibrations
from pypeit import scienceimage
from pypeit import specobjs
from pypeit import ginga
from pypeit import reduce
from pypeit.core import paths
from pypeit.core import qa
from pypeit.core import wave
from pypeit.core import save
from pypeit.core import load
from pypeit.spectrographs.util import load_spectrograph
from linetools import utils as ltu



from configobj import ConfigObj
from pypeit.par.util import parse_pypeit_file
from pypeit.par import PypeItPar
from pypeit.par import ManualExtractionPar
from pypeit.metadata import PypeItMetaData

from pypeit import debugger

class PypeIt(object):
    """
    This class runs the primary calibration and extraction in PypeIt

    Args:
        pypeit_file (:obj:`str`):  PypeIt filename
        verbosity (:obj:`int`, optional):
            Verbosity level of system output.  Can be::
                - 0: No output
                - 1: Minimal output (default)
                - 2: All output
        overwrite (:obj:`bool`, optional):
            Flag to overwrite any existing files/directories.
        reuse_masters (bool, optional): Reuse any pre-existing calibration files
        logname (:obj:`str`, optional):
            The name of an ascii log file with the details of the
            reduction.
        redux_path (:obj:`str`, optional):
            Over-ride reduction path in PypeIt file (e.g. Notebook usage)
        show: (:obj:`bool`, optional):
            Show reduction steps via plots (which will block further
            execution until clicked on) and outputs to ginga. Requires
            remote control ginga session via "ginga --modules=RC &"

    Attributes:
        pypeit_file (:obj:`str`):
            Name of the pypeit file to read.  PypeIt files have a specific
            set of valid formats. A description can be found `here`_
            (include doc link).
        fitstbl (:obj:`pypit.metadata.PypeItMetaData`): holds the meta info
    """
#    __metaclass__ = ABCMeta

    def __init__(self, pypeit_file, verbosity=2, overwrite=True, reuse_masters=False, logname=None,
                 show=False, redux_path=None):

        # Load
        cfg_lines, data_files, frametype, usrdata, setups = parse_pypeit_file(pypeit_file, runtime=True)
        self.pypeit_file = pypeit_file

        # Spectrograph
        cfg = ConfigObj(cfg_lines)
        spectrograph_name = cfg['rdx']['spectrograph']
        self.spectrograph = load_spectrograph(spectrograph_name)

        # Par
        # Defaults
        spectrograph_def_par = self.spectrograph.default_pypeit_par()
        # Grab a science file for configuration specific parameters
        for idx, row in enumerate(usrdata):
            if 'science' in row['frametype']:
                sci_file = data_files[idx]
                break
        # Set
        spectrograph_cfg_lines = self.spectrograph.config_specific_par(spectrograph_def_par, sci_file).to_config()
        self.par = PypeItPar.from_cfg_lines(cfg_lines=spectrograph_cfg_lines, merge_with=cfg_lines)

        # Fitstbl
        self.fitstbl = PypeItMetaData(self.spectrograph, self.par, file_list=data_files,
                                      usrdata=usrdata, strict=True)
<<<<<<< HEAD
        # Deal with manual_extract -- THIS SHOULD BE DONE ELSEWHERE
=======
>>>>>>> b76021d1
        if 'manual_extract' in self.fitstbl.keys():
            mframes = np.where(self.fitstbl['manual_extract'] != 'None')[0]
            # Loop
            mext_list = []
            for mframe in mframes:
                # Parse the input
                items = self.fitstbl['manual_extract'][mframe].split(';')
                dets, spats, specs, fwhms = [], [], [], []
                for item in items:
                    numbers = item.split(',')
                    dets.append(int(numbers[0]))
                    specs.append(float(numbers[1]))
                    spats.append(float(numbers[2]))
                    fwhms.append(float(numbers[3]))
                # Instantiate
                mextpar = ManualExtractionPar(frame=self.fitstbl['filename'][mframe],
                                              det=dets, spat=spats, spec=specs, fwhm=fwhms)
                mext_list.append(mextpar)
            #
            self.par['scienceimage']['manual'] = mext_list

        # The following could be put in a prepare_to_run() method in PypeItMetaData
        if 'setup' not in self.fitstbl.keys():
            self.fitstbl['setup'] = setups[0]
        self.fitstbl.get_frame_types(user=frametype)  # This sets them using the user inputs
        self.fitstbl.set_defaults()  # Only does something if values not set in PypeIt file
        self.fitstbl._set_calib_group_bits()
        self.fitstbl._check_calib_groups()
        # Write .calib file (For QA naming amongst other things)
        calib_file = pypeit_file.replace('.pypeit', '.calib')
        self.fitstbl.write_calib(calib_file)


        # Other Internals
        self.logname = logname
        self.overwrite = overwrite
        # Currently the runtime argument determines the behavior for reuse_masters. There is also a reuse_masters
        # parameter in the parset but it is currently ignored.
        self.reuse_masters=reuse_masters
        self.show = show

        # Make the output directories
        self.par['rdx']['redux_path'] = os.getcwd() if redux_path is None else redux_path
        msgs.info("Setting reduction path to {:s}".format(self.par['rdx']['redux_path']))
        paths.make_dirs(self.spectrograph.spectrograph, self.par['calibrations']['caldir'],
                        self.par['rdx']['scidir'], self.par['rdx']['qadir'],
                        overwrite=self.overwrite, redux_path=self.par['rdx']['redux_path'])

        # Instantiate Calibrations class
        self.caliBrate \
            = calibrations.MultiSlitCalibrations(self.fitstbl, self.par['calibrations'], self.spectrograph,
                                                 redux_path=self.par['rdx']['redux_path'],
                                                 reuse_masters=self.reuse_masters,
                                                 save_masters=True, write_qa=True,
                                                 show=self.show)
        # Init
        self.verbosity = verbosity
        # TODO: I don't think this ever used

        self.frame = None
        self.det = None

        self.tstart = None
        self.basename = None
        self.sciI = None
        self.obstime = None

    def build_qa(self):
        """
        Generate QA wrappers
        """
        qa.gen_mf_html(self.pypeit_file)
        qa.gen_exp_html()

    def outfile_exists(self, frame):
        """
        Check whether the 2D outfile of a given frame already exists

        Args:
            frame (int): Frame index from fitstbl

        Returns:
            bool: True if the 2d file exists
                 False if it does not exist
        """
        # Check if the 2d output file exists
        scidir = os.path.join(self.par['rdx']['redux_path'], self.par['rdx']['scidir'])
        basename = self.fitstbl.construct_basename(frame)
        outfile = scidir + '/spec2d_{:s}.fits'.format(basename)
        return os.path.isfile(outfile)

    def get_std_outfile(self, standard_frames):
        """
        Grab the output filename from an input list of standard_frame indices

        If more than one index is provided, the first is taken

        Args:
            standard_frames (list): List of indices corresponding to standard stars

        Returns:
            str: Full path to the standard spec1d output file

        """
        # TODO: Need to decide how to associate standards with
        # science frames in the case where there is more than one
        # standard associated with a given science frame.  Below, I
        # just use the first standard

        std_outfile = None
        std_frame = None if len(standard_frames) == 0 else standard_frames[0]
        # Prepare to load up standard?
        if std_frame is not None:
            std_outfile = os.path.join(self.par['rdx']['redux_path'], self.par['rdx']['scidir'],
            'spec1d_{:s}.fits'.format(self.fitstbl.construct_basename(std_frame))) \
            if isinstance(std_frame, (int,np.integer)) else None

        if std_outfile is not None and not os.path.isfile(std_outfile):
            msgs.error('Could not find standard file: {0}'.format(std_outfile))

        return std_outfile

    def reduce_all(self):
        """
        Main driver of the entire reduction

        Calibration and extraction via a series of calls to reduce_exposure()

        """
        # Validate the parameter set
        required = ['rdx', 'calibrations', 'scienceframe', 'scienceimage', 'flexure', 'fluxcalib']
        can_be_None = ['flexure', 'fluxcalib']
        self.par.validate_keys(required=required, can_be_None=can_be_None)

        self.tstart = time.time()

        # Find the standard frames
        is_standard = self.fitstbl.find_frames('standard')

        # Find the science frames
        is_science = self.fitstbl.find_frames('science')

        # Frame indices
        frame_indx = np.arange(len(self.fitstbl))

        # Iterate over each calibration group and reduce the standards
        for i in range(self.fitstbl.n_calib_groups):

            # Find all the frames in this calibration group
            in_grp = self.fitstbl.find_calib_group(i)

            # Find the indices of the standard frames in this calibration group:
            grp_standards = frame_indx[is_standard & in_grp]

            # Reduce all the standard frames, loop on unique comb_id
            u_combid_std= np.unique(self.fitstbl['comb_id'][grp_standards])
            for j, comb_id in enumerate(u_combid_std):
                frames = np.where(self.fitstbl['comb_id'] == comb_id)[0]
                bg_frames = np.where(self.fitstbl['bkg_id'] == comb_id)[0]
                if not self.outfile_exists(frames[0]) or self.overwrite:
                    std_dict = self.reduce_exposure(frames, bg_frames=bg_frames)
                    # TODO come up with sensible naming convention for save_exposure for combined files
                    self.save_exposure(frames[0], std_dict, self.basename)
                else:
                    msgs.info('Output file: {:s} already exists'.format(self.fitstbl.construct_basename(frames[0])) +
                              '. Set overwrite=True to recreate and overwrite.')

        # Iterate over each calibration group again and reduce the science frames
        for i in range(self.fitstbl.n_calib_groups):

            # Find all the frames in this calibration group
            in_grp = self.fitstbl.find_calib_group(i)

            # Find the indices of the science frames in this calibration group:
            grp_science = frame_indx[is_science & in_grp]
            # Associate standards (previously reduced above) for this setup
            std_outfile = self.get_std_outfile(frame_indx[is_standard])
            # Reduce all the science frames; keep the basenames of the science frames for use in flux calibration
            science_basename = [None]*len(grp_science)
            # Loop on unique comb_id
            u_combid = np.unique(self.fitstbl['comb_id'][grp_science])
            for j, comb_id in enumerate(u_combid):
                frames = np.where(self.fitstbl['comb_id'] == comb_id)[0]
                bg_frames = np.where(self.fitstbl['bkg_id'] == comb_id)[0]
                if not self.outfile_exists(frames[0]) or self.overwrite:
                    sci_dict = self.reduce_exposure(frames, bg_frames=bg_frames, std_outfile=std_outfile)
                    science_basename[j] = self.basename
                    # TODO come up with sensible naming convention for save_exposure for combined files
                    self.save_exposure(frames[0], sci_dict, self.basename)
                else:
                    msgs.info('Output file: {:s} already exists'.format(self.fitstbl.construct_basename(frames[0])) +
                              '. Set overwrite=True to recreate and overwrite.')

            msgs.info('Finished calibration group {0}'.format(i))

        # Finish
        self.print_end_time()


    def select_detectors(self):
        """
        Return the 1-indexed list of detectors to reduce.

        Returns:
            list:  List of detectors to be reduced

        """
        if self.par['rdx']['detnum'] is None:
            return np.arange(self.spectrograph.ndet)+1
        return [self.par['rdx']['detnum']] if isinstance(self.par['rdx']['detnum'], int) \
                    else self.par['rdx']['detnum']

    def reduce_exposure(self, frames, bg_frames=[], std_outfile=None):
        """
        Reduce a single exposure

        Args:
            frame (:obj:`int`):
                0-indexed row in :attr:`fitstbl` with the frame to
                reduce
            bgframes (:obj:`list`, optional):
                List of frame indices for the background
            std_outfile (:obj:`str`, optional):
                the name of a file with a previously PypeIt-reduced standard spectrum.

        Returns:
            dict: The dictionary containing the primary outputs of extraction
        """
        # if show is set, clear the ginga channels at the start of each new sci_ID
        if self.show:
            ginga.clear_all()

        # Save the frame
        self.frames = frames
        self.bg_frames = bg_frames
        # Is this an IR reduction?
        self.ir_redux = True if len(bg_frames) > 0 else False

        # JFH Why does this need to be ordered?
        sci_dict = OrderedDict()  # This needs to be ordered
        sci_dict['meta'] = {}
        sci_dict['meta']['vel_corr'] = 0.
        sci_dict['meta']['ir_redux'] = self.ir_redux

        # Print status message
        msgs_string = 'Reducing target {:s}'.format(self.fitstbl['target'][self.frames[0]]) + msgs.newline()
        msgs_string += 'Combining frames:' + msgs.newline()
        for iframe in self.frames:
            msgs_string += '{0:s}'.format(self.fitstbl['filename'][iframe]) + msgs.newline()
        msgs.info(msgs_string)
        if len(bg_frames) > 0:
            bg_msgs_string = ''
            for iframe in self.bg_frames:
                bg_msgs_string += '{0:s}'.format(self.fitstbl['filename'][iframe]) + msgs.newline()
            bg_msgs_string = msgs.newline() + 'Using background from frames:' + msgs.newline() + bg_msgs_string
            msgs.info(bg_msgs_string)

        # Find the detectors to reduce
        detectors = self.select_detectors()
        if len(detectors) != self.spectrograph.ndet:
            msgs.warn('Not reducing detectors: {0}'.format(' '.join([ str(d) for d in 
                                set(np.arange(self.spectrograph.ndet))-set(detectors)])))

        # Loop on Detectors
        for self.det in detectors:
            msgs.info("Working on detector {0}".format(self.det))
            sci_dict[self.det] = {}
            # Calibrate
            #TODO Is the right behavior to just use the first frame?
            self.caliBrate.set_config(self.frames[0], self.det, self.par['calibrations'])
            self.caliBrate.run_the_steps()
            # Extract
            # TODO: pass back the background frame, pass in background
            # files as an argument. extract one takes a file list as an
            # argument and instantiates science within
            sci_dict[self.det]['sciimg'], sci_dict[self.det]['sciivar'], sci_dict[self.det]['skymodel'], \
                sci_dict[self.det]['objmodel'], sci_dict[self.det]['ivarmodel'], sci_dict[self.det]['outmask'], \
                sci_dict[self.det]['specobjs'], vel_corr \
                    = self.extract_one(self.frames, self.det, bg_frames = self.bg_frames, std_outfile = std_outfile)
            if vel_corr is not None:
                sci_dict['meta']['vel_corr'] = vel_corr

            # JFH TODO write out the background frame?

        # Return
        return sci_dict

    def flexure_correct(self, sobjs, maskslits):
        """
        Correct for flexure

        Spectra are modified in place (wavelengths are shifted)

        Args:
            sobjs (SpecObjs):
            maskslits (ndarray): Mask of SpecObjs

        """

        if self.par['flexure']['method'] != 'skip':
            flex_list = wave.flexure_obj(sobjs, maskslits, self.par['flexure']['method'],
                                         self.par['flexure']['spectrum'],
                                         mxshft=self.par['flexure']['maxshift'])
            # QA
            wave.flexure_qa(sobjs, maskslits, self.basename, self.det, flex_list,
                            out_dir=self.par['rdx']['redux_path'])
        else:
            msgs.info('Skipping flexure correction.')

    def helio_correct(self, sobjs, maskslits, frame, obstime):
        """
        Perform a heliocentric correction on a set of spectra

        Args:
            sobjs (pypeit.specobjs.SpecObjs): Spectra
            maskslits (ndarray): Slits that are masked
            frame (int): Frame to use for meta info
            obstime (astropy.time.Time):

        Returns:
            astropy.units.Quantity: Velocity correction in km/s

        """
        # Helio, correct Earth's motion
        if (self.caliBrate.par['wavelengths']['frame'] in ['heliocentric', 'barycentric']) \
                and (self.caliBrate.par['wavelengths']['reference'] != 'pixel'):
            # TODO change this keyword to refframe instead of frame
            msgs.info("Performing a {0} correction".format(self.caliBrate.par['wavelengths']['frame']))
            vel, vel_corr = wave.geomotion_correct(sobjs, maskslits, self.fitstbl, frame, obstime,
                                                   self.spectrograph.telescope['longitude'],
                                                   self.spectrograph.telescope['latitude'],
                                                   self.spectrograph.telescope['elevation'],
                                                   self.caliBrate.par['wavelengths']['frame'])
        else:
            msgs.info('A wavelength reference-frame correction will not be performed.')
            vel_corr = None

        return vel_corr

    def get_sci_metadata(self, frame, det):
        """
        Grab the meta data for a given science frame and specific detector

        Args:
            frame (int): Frame index
            det (int): Detector index

        Returns:
            5 objects are returned::
                - str: Object type;  science or standard
                - str: Setup string from master_key()
                - astropy.time.Time: Time of observation
                - str: Basename of the frame
                - str: Binning of the detector

        """

        # Set binning, obstime, basename, and objtype
        binning = self.fitstbl['binning'][frame]
        obstime  = self.fitstbl.construct_obstime(frame)
        basename = self.fitstbl.construct_basename(frame, obstime=obstime)
        objtype  = self.fitstbl['frametype'][frame]
        if 'science' in objtype:
            objtype_out = 'science'
        elif 'standard' in objtype:
            objtype_out = 'standard'
        else:
            msgs.error('Unrecognized objtype')
        setup = self.fitstbl.master_key(frame, det=det)
        return objtype_out, setup, obstime, basename, binning

    def get_std_trace(self, std_redux, det, std_outfile):
        """
        Returns the trace of the standard if it is applicable to the current reduction

        Args:
            std_redux (bool): If False, proceed
            det (int): Detector index
            std_outfile (str): Filename for the standard star spec1d file

        Returns:
            ndarray: Trace of the standard star on input detector

        """
        if std_redux is False and std_outfile is not None:
            sobjs, hdr_std = load.load_specobjs(std_outfile)
            # Does the detector match?
            # TODO Instrument specific logic here could be implemented with the parset. For example LRIS-B or LRIS-R we
            # we would use the standard from another detector
            this_det = sobjs.det == det
            if np.any(this_det):
                sobjs_det = sobjs[this_det]
                sobjs_std = sobjs_det.get_std()
                std_trace = sobjs_std.trace_spat
                # flatten the array if this multislit
                if 'MultiSlit' in self.spectrograph.pypeline:
                    std_trace = std_trace.flatten()
                elif 'Echelle' in self.spectrograph.pypeline:
                    std_trace = std_trace.T
                else:
                    msgs.error('Unrecognized pypeline')
            else:
                std_trace = None
        else:
            std_trace = None

        return std_trace

    def extract_one(self, frames, det, bg_frames=[], std_outfile=None):
        """
        Extract a single exposure/detector pair

        sci_ID and det need to have been set internally prior to calling this method

        Args:
            frames (list):  List of frames to extract;  stacked if more than one is provided
            det (int):
            bg_frames (list, optional): List of frames to use as the background
            std_outfile (str, optional):

        Returns:
            eight objects are returned::
                - ndarray: Science image
                - ndarray: Science inverse variance image
                - ndarray: Model of the sky
                - ndarray: Model of the object
                - ndarray: Model of inverse variance
                - ndarray: Mask
                - :obj:`pypeit.specobjs.SpecObjs`: spectra
                - astropy.units.Quantity: velocity correction

        """
        # Grab some meta-data needed for the reduction from the fitstbl
        self.objtype, self.setup, self.obstime, self.basename, self.binning = self.get_sci_metadata(frames[0], det)
        # Is this a standard star?
        self.std_redux = 'standard' in self.objtype
        # Get the standard trace if need be
        std_trace = self.get_std_trace(self.std_redux, det, std_outfile)
        # Instantiate ScienceImage for the files we will reduce
        sci_files = self.fitstbl.frame_paths(frames)
        self.sciI = scienceimage.ScienceImage(self.spectrograph, sci_files,
                                              bg_file_list=self.fitstbl.frame_paths(bg_frames),
                                              ir_redux = self.ir_redux,
                                              par=self.par['scienceframe'],
                                              det=det,
                                              binning=self.binning)
        # For QA on crash.
        msgs.sciexp = self.sciI

        # Process images (includes inverse variance image, rn2 image, and CR mask)
        self.sciimg, self.sciivar, self.rn2img, self.mask, self.crmask = \
            self.sciI.proc(self.caliBrate.msbias, self.caliBrate.mspixflatnrm.copy(),
                           self.caliBrate.msbpm, illum_flat=self.caliBrate.msillumflat,
                           show=self.show)
        # Object finding, first pass on frame without sky subtraction
        self.maskslits = self.caliBrate.maskslits.copy()

        self.redux = reduce.instantiate_me(self.spectrograph, self.caliBrate.tslits_dict, self.mask, self.par,
                                           ir_redux = self.ir_redux,
                                           objtype=self.objtype, setup=self.setup,
                                           det=det, binning=self.binning)

        # Do one iteration of object finding, and sky subtract to get initial sky model
        self.sobjs_obj, self.nobj, skymask_init = \
            self.redux.find_objects(self.sciimg, self.sciivar, std=self.std_redux, ir_redux=self.ir_redux,
                                    std_trace=std_trace,maskslits=self.maskslits,
                                    show=self.show & (not self.std_redux), sci_files=sci_files)

        # Global sky subtraction, first pass. Uses skymask from object finding step above
        self.initial_sky = \
            self.redux.global_skysub(self.sciimg, self.sciivar, self.caliBrate.tilts_dict['tilts'], skymask=skymask_init,
                                    std=self.std_redux, maskslits=self.maskslits, show=self.show)

        if not self.std_redux:
            # Object finding, second pass on frame *with* sky subtraction. Show here if requested
            self.sobjs_obj, self.nobj, self.skymask = \
                self.redux.find_objects(self.sciimg - self.initial_sky, self.sciivar, std=self.std_redux, ir_redux=self.ir_redux,
                                  std_trace=std_trace,maskslits=self.maskslits,show=self.show, sci_files=sci_files)

        # If there are objects, do 2nd round of global_skysub, local_skysub_extract, flexure, geo_motion
        if self.nobj > 0:
            # Global sky subtraction second pass. Uses skymask from object finding
            self.global_sky = self.initial_sky if self.std_redux else \
                self.redux.global_skysub(self.sciimg, self.sciivar, self.caliBrate.tilts_dict['tilts'],
                skymask=self.skymask, maskslits=self.maskslits, show=self.show)

            self.skymodel, self.objmodel, self.ivarmodel, self.outmask, self.sobjs = \
            self.redux.local_skysub_extract(self.sciimg, self.sciivar, self.caliBrate.tilts_dict['tilts'], self.caliBrate.mswave,
                                            self.global_sky, self.rn2img, self.sobjs_obj,
                                            model_noise=(not self.ir_redux),std = self.std_redux,
                                            maskslits=self.maskslits, show_profile=self.show,show=self.show)

            # Purge out the negative objects if this was a near-IR reduction.
            # TODO should we move this purge call to local_skysub_extract??
            if self.ir_redux:
                self.sobjs.purge_neg()

            # Flexure correction if this is not a standard star
            if not self.std_redux:
                self.redux.flexure_correct(self.sobjs, self.basename)

            # Grab coord
            radec = ltu.radec_to_coord((self.fitstbl["ra"][frames[0]], self.fitstbl["dec"][frames[0]]))
            self.vel_corr = self.redux.helio_correct(self.sobjs, radec, self.obstime)

        else:
            # Print status message
            msgs_string = 'No objects to extract for target {:s}'.format(self.fitstbl['target'][frames[0]]) + msgs.newline()
            msgs_string += 'On frames:' + msgs.newline()
            for iframe in frames:
                msgs_string += '{0:s}'.format(self.fitstbl['filename'][iframe]) + msgs.newline()
            msgs.warn(msgs_string)
            # set to first pass global sky
            self.skymodel = self.initial_sky
            self.objmodel = np.zeros_like(self.sciimg)
            # Set to sciivar. Could create a model but what is the point?
            self.ivarmodel = np.copy(self.sciivar)
            # Set to inmask in case on objects were found
            self.outmask = self.mask
            # empty specobjs object from object finding
            if self.ir_redux:
                self.sobjs_obj.purge_neg()
            self.sobjs = self.sobjs_obj
            self.vel_corr = None

        return self.sciimg, self.sciivar, self.skymodel, self.objmodel, self.ivarmodel, self.outmask, self.sobjs, self.vel_corr

    # TODO: Why not use self.frame?
    def save_exposure(self, frame, sci_dict, basename, only_1d=False):
        """
        Save the outputs from extraction for a given exposure

        Args:
            frame (:obj:`int`):
              0-indexed row in the metadata table with the frame that
              has been reduced.
            sci_dict (:obj:`dict`):
              Dictionary containing the primary outputs of extraction
            basename (:obj:`str`):
                The root name for the output file.
            only_1d (:obj:`bool`, optional):
              Save only the 1D spectra?

        Returns:
            None or SpecObjs:  All of the objects saved to disk

        """
        # TODO: Need some checks here that the exposure has been reduced

        # Determine the headers
        head1d = self.fitstbl[frame]
        # Need raw file header information
        rawfile = self.fitstbl.frame_paths(frame)
        head2d = fits.getheader(rawfile, ext=self.spectrograph.primary_hdrext,)
        refframe = 'pixel' if self.caliBrate.par['wavelengths']['reference'] == 'pixel' else \
            self.caliBrate.par['wavelengths']['frame']

        # Determine the paths/filenames
        scipath = os.path.join(self.par['rdx']['redux_path'], self.par['rdx']['scidir'])

        save.save_all(sci_dict, self.caliBrate.master_key_dict, self.caliBrate.master_dir, self.spectrograph,
                      head1d, head2d, scipath, basename, only_1d=only_1d, refframe=refframe,
                      update_det=self.par['rdx']['detnum'], binning=self.fitstbl['binning'][frame])

        return



    def msgs_reset(self):
        """
        Reset the msgs object
        """

        # Reset the global logger
        msgs.reset(log=self.logname, verbosity=self.verbosity)
        msgs.pypeit_file = self.pypeit_file

    def print_end_time(self):
        """
        Print the elapsed time
        """
        # Capture the end time and print it to user
        tend = time.time()
        codetime = tend-self.tstart
        if codetime < 60.0:
            msgs.info('Execution time: {0:.2f}s'.format(codetime))
        elif codetime/60.0 < 60.0:
            mns = int(codetime/60.0)
            scs = codetime - 60.0*mns
            msgs.info('Execution time: {0:d}m {1:.2f}s'.format(mns, scs))
        else:
            hrs = int(codetime/3600.0)
            mns = int(60.0*(codetime/3600.0 - hrs))
            scs = codetime - 60.0*mns - 3600.0*hrs
            msgs.info('Execution time: {0:d}h {1:d}m {2:.2f}s'.format(hrs, mns, scs))

    # TODO: Move this to fitstbl?
    def show_science(self):
        """
        Simple print of science frames
        """
        indx = self.fitstbl.find_frames('science')
        print(self.fitstbl[['target','ra','dec','exptime','dispname']][indx])

    def __repr__(self):
        # Generate sets string
        return '<{:s}: pypeit_file={}>'.format(self.__class__.__name__, self.pypeit_file)

<|MERGE_RESOLUTION|>--- conflicted
+++ resolved
@@ -98,10 +98,6 @@
         # Fitstbl
         self.fitstbl = PypeItMetaData(self.spectrograph, self.par, file_list=data_files,
                                       usrdata=usrdata, strict=True)
-<<<<<<< HEAD
-        # Deal with manual_extract -- THIS SHOULD BE DONE ELSEWHERE
-=======
->>>>>>> b76021d1
         if 'manual_extract' in self.fitstbl.keys():
             mframes = np.where(self.fitstbl['manual_extract'] != 'None')[0]
             # Loop
