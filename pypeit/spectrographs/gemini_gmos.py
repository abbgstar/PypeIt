--- conflicted
+++ resolved
@@ -29,33 +29,6 @@
         super(GeminiGMOSSpectrograph, self).__init__()
         self.timeunit = 'isot'  # Synthesizes date+time
 
-<<<<<<< HEAD
-    def gemini_header_keys(self):
-        def_keys = super(GeminiGMOSSpectrograph, self).header_keys()
-        def_keys[0]['time'] = 'OBSEPOCH'      # The time stamp of the observation (i.e. decimal MJD)
-        def_keys[0]['dispname'] = 'GRATING'      # The time stamp of the observation (i.e. decimal MJD)
-        def_keys[0]['idname'] = 'OBSTYPE'     # Frame type
-        def_keys[0]['decker'] = 'MASKNAME'
-        def_keys[0]['dispangle'] = 'CENTWAVE'
-        def_keys[0]['exptime'] = 'EXPTIME'
-        #
-        def_keys[0]['date'] = 'DATE-OBS'
-        def_keys[0]['time'] = 'TIME-OBS'
-        def_keys[0]['airmass'] = 'AIRMASS'
-        #
-        def_keys[0]['target'] = 'OBJECT'
-        def_keys[0]['ra'] = 'RA'    # deg
-        def_keys[0]['dec'] = 'DEC'  # deg
-        #
-
-        def_keys[1] = {}
-        def_keys[1]['binning'] = 'CCDSUM'
-        # Return
-        return def_keys
-
-    def _set_calib_par(self, user_supplied=None):
-        self.calib_par = CalibrationsPar()
-=======
     def init_meta(self):
         """
         Generate the meta data dictionary.
@@ -117,7 +90,6 @@
 #        def_keys[1]['binning'] = 'CCDSUM'
 #        # Return
 #        return def_keys
->>>>>>> 50dff29f
 
     def check_frame_type(self, ftype, fitstbl, exprng=None):
         """
