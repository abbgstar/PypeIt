--- conflicted
+++ resolved
@@ -15,13 +15,8 @@
     # pypeit.instantiate_me.
     return ['keck_deimos', 'keck_lris_blue', 'keck_lris_red', 'keck_nires', 'keck_nirspec',
             'shane_kast_blue', 'shane_kast_red', 'shane_kast_red_ret', 'tng_dolores',
-<<<<<<< HEAD
             'wht_isis_blue', 'vlt_fors2_chip1', 'vlt_xshooter_uvb', 'vlt_xshooter_vis', 'vlt_xshooter_nir',
-            'gemini_gmos_south', 'gemini_gmos_north_e2v', 'gemini_gmos_north_ham']
-=======
-            'wht_isis_blue', 'vlt_xshooter_uvb', 'vlt_xshooter_vis', 'vlt_xshooter_nir',
             'gemini_gnirs', 'gemini_gmos_south', 'gemini_gmos_north_e2v', 'gemini_gmos_north_ham']
->>>>>>> 2df6fbd2
 
 def load_spectrograph(spectrograph):
     """
@@ -102,9 +97,6 @@
     if spectrograph == 'gemini_gmos_north_ham':
         return spectrographs.gemini_gmos.GeminiGMOSNHamSpectrograph()
 
-    if spectrograph == 'vlt_fors2_chip1':
-        return spectrographs.vlt_fors2.VLTFORS2Chip1Spectrograph()
-
     msgs.error('{0} is not a supported spectrograph.'.format(spectrograph))
 
 
