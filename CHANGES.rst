--- conflicted
+++ resolved
@@ -62,13 +62,10 @@
 - Improve cookbook and setup docs
 - Faster algorithm for defining object and background regions
 - Restore armsgs -d functionality
-<<<<<<< HEAD
+- Finished cython to python conversions, but more testing needed
 - Introduce maskslits array (could be called maskorders)
 - Actually enable multi-slit reduction
 - Bug fixes in trace_slits
-=======
-- Finished cython to python conversions, but more testing needed
->>>>>>> 47109709
 
 0.7 (2017-02-07)
 ----------------
