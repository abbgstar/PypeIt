import numpy as np
from scipy.signal import savgol_filter
import scipy.signal as signal
import scipy.ndimage as ndimage
import scipy.interpolate as inter
from matplotlib import pyplot as plt
import arcyextract
import arcyutils
import arcyproc
import artrace
import arutils
import arplot
import arload
import arlris
from arpca import pca2d
import pdb

try:
    from xastropy.xutils import xdebug as xdb
except:
    pass

def background_subtraction(slf, sciframe, varframe, k=3, crsigma=20.0, maskval=-999999.9, nsample=1):
    """
    Idea for background subtraction:
    (1) Assume that all pixels are background and (by considering the tilts) create an array of pixel flux vs pixel wavelength.
    (2) Step along pixel wavelength, and mask out the N pixels (where N ~ 5) that have the maximum flux in each "pixel" bin.
    (3) At each pixel bin, perform a robust regression with the remaining values until all values in a given bin are consistent with a constant value.
    (4) Using all non-masked values, perform a least-squares spline fit to the points. This corresponds to the background spectrum
    (5) Reconstruct the background image by accounting for the tilts.

    Perform a background subtraction on the science frame by
    fitting a b-spline to the background.

    This routine will (probably) work poorly if the order traces overlap (of course)
    """
    errframe = np.sqrt(varframe)
    retframe = np.zeros_like(sciframe)
    norders = slf._lordloc.shape[1]
    # Look at the end corners of the detector to get detector size in the dispersion direction
    xstr = slf._pixlocn[0,0,slf._dispaxis]-slf._pixlocn[0,0,slf._dispaxis+2]/2.0
    xfin = slf._pixlocn[-1,-1,slf._dispaxis]+slf._pixlocn[-1,-1,slf._dispaxis+2]/2.0
    if slf._dispaxis == 0:
        xint = slf._pixlocn[:,0,0]
    else:
        xint = slf._pixlocn[0,:,0]
    # Find which pixels are within the order edges
    msgs.info("Identifying pixels within each order")
    ordpix = arcyutils.order_pixels(slf._pixlocn, slf._lordloc, slf._rordloc, slf._dispaxis)
    allordpix = ordpix.copy()
    msgs.info("Applying bad pixel mask")
    ordpix *= (1-slf._bpix.astype(np.int))
    whord = np.where(ordpix != 0)
#    msgs.info("Masking cosmic ray hits")
#    crr_id = arcyutils.crreject(sciframe/np.median(sciframe[whord]), slf._dispaxis)
#    cruse = np.abs(crr_id/sciframe)[whord]
#    medcr = np.median(cruse)
#    madcr = 1.4826*np.median(np.abs(cruse-medcr))
#    whcrt = np.where(cruse>medcr+crsigma*madcr)
#    whcrr = (whord[0][whcrt],whord[1][whcrt])
#    msgs.info("Identified {0:d} pixels affected by cosmic rays within orders in the science frame".format(whord[0].size))
#    if whcrr[0].size != 0: ordpix[whcrr] = 0
#	temp = sciframe.copy()
#	temp[whcrr] = 0.0
#	arutils.ds9plot(temp.astype(np.float))
    msgs.info("Rectifying the orders to estimate the background locations")
    msgs.work("Multiprocess this step to make it faster")
    badorders = np.zeros(norders)
    ordpixnew = np.zeros_like(ordpix)
    for o in xrange(norders):
        # Rectify this order
        recframe = arcyextract.rectify(sciframe, ordpix, slf._pixcen[:,o], slf._lordpix[:,o], slf._rordpix[:,o], slf._pixwid[o], maskval, slf._dispaxis)
        recerror = arcyextract.rectify(errframe, ordpix, slf._pixcen[:,o], slf._lordpix[:,o], slf._rordpix[:,o], slf._pixwid[o], maskval, slf._dispaxis)
        #recmask = np.ones(recframe.shape, dtype=np.int)
        #wmsk = np.where(recframe==maskval)
        #recmask[wmsk] = 0
        #arutils.ds9plot(recframe.astype(np.float))
        #arutils.ds9plot(recerror.astype(np.float))
        #arutils.ds9plot((recframe/recerror).astype(np.float))
        # Create a mask where there is significant flux from the object
        #flux = arcyextract.maskedaverage_order(recframe, np.ones_like(recframe), maskval)
        #plt.plot(np.arange(flux.size),flux,'k-',drawstyle='steps')
        # At least three pixels in a given row need to be detected at 2 sigma
        rowd = np.where( ((recerror!=0.0) & (recframe/recerror > 2.0)).astype(np.int).sum(axis=1) >= 3 )
        w = np.ix_(rowd[0],np.arange(recframe.shape[1]))
        #arutils.ds9plot(recframe.astype(np.float))
        #objprof = arcyextract.maskedaverage_order(recframe[w], recerror[w]**2, maskval)
        recframesmth = arcyproc.smooth_gaussmask(recframe[w], maskval, 4.0)
        # Sort the pixels along the spatial direction based on their flux

        # Select only pixels with a flux consistent with a constant valueIdentify the most common columns are




        #arutils.ds9plot(recframe[w].astype(np.float))
        #arutils.ds9plot(recframesmth.astype(np.float))
        objprofm = arcyextract.maskedmedian_order(recframesmth, maskval)
        if (len(objprofm) < slf._pixwid[o]/3) or (len(objprofm) <= 5):
            badorders[o] = 1
            continue
        #plt.plot(np.arange(objprof.size),objprof,'r-',drawstyle='steps')
        #plt.plot(np.arange(objprofm.size),objprofm,'k-',drawstyle='steps')
        # Reject the flux from the 3 highest S/N pixels (originally required to be included)
        xarray = np.arange(objprofm.size)
        profmask = np.zeros(objprofm.size,dtype=np.int)
        w = np.argsort(objprofm)[-3:]
        profmask[w] = 1
        # Exclude the end points
        profmask[0] = 1
        profmask[-1] = 1
        profmask, coeff = arutils.robust_polyfit(xarray, objprofm, 0, maxone=True, sigma=2.0, function="polynomial", initialmask=profmask, forceimask=True)
        #bgfit = arutils.func_val(coeff,xarray,"polynomial")
        #plt.plot(xarray,bgfit,'r-')
        w = np.where(profmask==0)
        #plt.plot(xarray[w],bgfit[w],'go')
        #plt.axis([0,30,0,np.max(objprofm)])
        #plt.show()
        #plt.clf()
        bgloc = np.zeros_like(recframe)
        bgloc[:,w] = 1.0
        # Undo the rectification
        #arutils.ds9plot(bgloc)
        unrecmask = arcyextract.rectify_undo(bgloc, slf._pixcen[:,o], slf._lordpix[:,o], slf._rordpix[:,o], slf._pixwid[o], maskval, sciframe.shape[0], sciframe.shape[1], slf._dispaxis)
        #arutils.ds9plot(unrecmask)
        # Apply the mask to master mask
        ordpixnew += unrecmask.copy()

    # Update ordpix
    msgs.info("Masking object to determine background level")
    ordpix *= ordpixnew

    msgs.work("Plot/save background locations")
    msgs.work("Deal with bad orders")
    #arutils.ds9plot(ordpix.astype(np.float))

    msgs.info("Fitting and reconstructing background")
    # Create the over-sampled array of points in the dispersion direction (detector)
    ncoeff, k = sciframe.shape[slf._dispaxis], 1
    xmod = np.linspace(xstr,xfin,sciframe.shape[slf._dispaxis]*nsample)
    ycen = 0.5*(slf._lordloc + slf._rordloc)
    """
    The b-spline algorithm takes *far* too long to compute for the entire order simultaneously.
    An iteration procedure is now needed to step along the order and fit each position as you step along the order.

    Speed this up by selecting only considering pixels inside the given lordpix/rordpix of each order, rather than grabbing all xpix and ypix
    """
    bgmod = np.zeros_like(sciframe)
    polyorder, repeat = 9, 1
    for o in xrange(norders):
        #if o < 3 or o > norders-5: continue
        xpix, ypix = np.where(ordpix==o+1)
        print "Preparing", o+1
        xbarr, ybarr = arcyutils.prepare_bsplfit(sciframe, slf._pixlocn, slf._tilts[:,o], xmod, ycen[:,o], xpix, ypix, slf._dispaxis)
        xapix, yapix = np.where(allordpix==o+1)
        xball = arcyproc.prepare_bgmodel(sciframe, slf._pixlocn, slf._tilts[:,o], xmod, ycen[:,o], xapix, yapix, slf._dispaxis)
        ebarr = np.ones_like(xbarr)
        print "Fitting", o+1, xbarr.size
        argsrt = np.argsort(xbarr,kind='mergesort')
        polypoints = 3*slf._pixwid[o]
        fitfunc = arcyutils.polyfit_scan(xbarr[argsrt], ybarr[argsrt], ebarr, maskval, polyorder, polypoints, repeat)
        fitfunc_model = np.interp(xball, xbarr[argsrt], fitfunc)
        bgmod += arcyproc.background_model(fitfunc_model, xapix, yapix, sciframe.shape[0], sciframe.shape[1])
#		np.save("bspl/xbarr_ord{0:d}".format(o+1),xbarr)
#		np.save("bspl/ybarr_ord{0:d}".format(o+1),ybarr)
#		np.save("bspl/ebarr_ord{0:d}".format(o+1),ebarr)
#		print min(np.min(xbarr),xstr), max(np.max(xbarr),xfin), ncoeff, k, slf._dispaxis
#		np.save("bspl/pixlocn_ord{0:d}".format(o+1),slf._pixlocn)
#		np.save("bspl/tilts_ord{0:d}".format(o+1),slf._tilts[:,o])
#		np.save("bspl/xmod_ord{0:d}".format(o+1),xmod)
#		np.save("bspl/ycen_ord{0:d}".format(o+1),ycen[:,o])
#		np.save("bspl/xpix_ord{0:d}".format(o+1),xpix)
#		np.save("bspl/ypix_ord{0:d}".format(o+1),ypix)
#		print "saved all!"
#		#mod_yarr = cybspline.bspline_fit(xmod, xbarr, ybarr, ebarr, min(np.min(xbarr),xstr), max(np.max(xbarr),xfin), ncoeff, k)
#		bgmod += arcyutils.bspline_fitmod(xbarr, ybarr, ebarr, min(np.min(xbarr),xstr), max(np.max(xbarr),xfin), ncoeff, k, slf._pixlocn, slf._tilts[:,o], xmod, ycen[:,o], xpix, ypix, slf._dispaxis)

    arutils.ds9plot(bgmod.astype(np.float))
    arutils.ds9plot((sciframe-bgmod).astype(np.float))

    #exsci, exerr = arcyextract.extract_weighted(frame, error, badpixmask, pixcen[:,o], piycen[:,o], slf._pixlocn, ordtilt[:,o], ordxcen[:,o], ordycen[:,o], ordwid[:,o], ordwnum[o], ordlen[o], ordnum[o], argf_interpnum, slf._dispaxis)

# 	ordcen = 0.5*(slf._lordloc + slf._rordloc)
# 	ordwid = np.ceil(np.median(np.abs(slf._lordloc - slf._rordloc),axis=0)).astype(np.int)/2
# 	cord_pix = artrace.phys_to_pix(ordcen, slf._pixlocn, slf._dispaxis, 1-slf._dispaxis)
# 	print cord_pix
# 	print ordwid
# 	test_rect = arcyextract.rectify_fast(sciframe, cord_pix, ordwid, -999999.9, slf._dispaxis)
# 	arutils.ds9plot(test_rect)
# 	for o in xrange(norders):
# 		pass


    assert(False)
    # Mask out ordpix pixels where there is target flux
    ordpix = None
    # Prepare and fit the sky background pixels in every order
    msgs.work("Multiprocess this step to make it faster")
    skybg = np.zeros_like(sciframe)
    for o in xrange(norders):
        xpix, ypix = np.where(ordpix==1+o)
        msgs.info("Preparing sky pixels in order {0:d}/{1:d} for a b-spline fit".format(o+1,norders))
        xbarr, ybarr = cybspline.prepare_bsplfit(arc, pixmap, tilts, xmod, ycen, xpix, ypix, dispaxis)
        msgs.info("Performing b-spline fir to oversampled sky background in order {0:d}/{1:d}".format(o+1,norders))
        ncoeff, k = flt.shape[dispaxis], 1
        #mod_yarr = cybspline.bspline_fit(xmod, xbarr, ybarr, ebarr, min(np.min(xbarr),xstr), max(np.max(xbarr),xfin), ncoeff, k)
        skybg += cybspline.bspline_fitmod(xbarr, ybarr, ebarr, min(np.min(xbarr),xstr), max(np.max(xbarr),xfin), ncoeff, k, pixmap, tilts, xmod, ycen, xpix, ypix, slf._dispaxis)

    # Subtract the background
    msgs.info("Subtracting the sky background from the science frame")
    return sciframe-skybg, skybg


def badpix(slf, det, frame, msgs, sigdev=10.0):
    """
    frame is a master bias frame
    sigdev is the number of standard deviations away from the median that a pixel needs to be in order to be classified as a bad pixel
    """
    bpix = np.zeros_like(frame)
    subfr, tframe, temp = None, None, None
    for i in xrange(slf._spect['det'][det-1]['numamplifiers']):
        datasec = "datasec{0:02d}".format(i+1)
        x0, x1, y0, y1 = slf._spect['det'][det-1][datasec][0][0], slf._spect['det'][det-1][datasec][0][1], slf._spect['det'][det-1][datasec][1][0], slf._spect['det'][det-1][datasec][1][1]
        xv = np.arange(x0, x1)
        yv = np.arange(y0, y1)
        # Construct an array with the rows and columns to be extracted
        w = np.ix_(xv,yv)
        tframe = frame[w]
        temp = np.abs(np.median(tframe)-tframe)
        sigval = max(np.median(temp)*1.4826, 1.4826)
        ws = np.where(temp > sigdev*sigval)
        subfr = np.zeros_like(tframe)
        subfr[ws] = 1.0
        bpix[w] = subfr
    del subfr, tframe, temp
    # Finally, trim the bad pixel frame
    bpix = trim(slf, bpix, det, msgs)
    msgs.info("Identified {0:d} bad pixels".format(int(np.sum(bpix))))
    return bpix


def bg_subtraction(slf, det, sciframe, varframe, crpix, tracemask=None, rejsigma=3.0, maskval=-999999.9):
    """
    Extract a science target and background flux
    :param slf:
    :param sciframe:
    :param varframe:
    :return:
    """
    # Set some starting parameters (maybe make these available to the user)
    msgs.work("Should these parameters be made available to the user?")
    polyorder, repeat = 5, 1
    # Begin the algorithm
    errframe = np.sqrt(varframe)
    norders = slf._lordloc.shape[1]
    # Look at the end corners of the detector to get detector size in the dispersion direction
    xstr = slf._pixlocn[0,0,slf._dispaxis]-slf._pixlocn[0,0,slf._dispaxis+2]/2.0
    xfin = slf._pixlocn[-1,-1,slf._dispaxis]+slf._pixlocn[-1,-1,slf._dispaxis+2]/2.0
    if slf._dispaxis == 0:
        xint = slf._pixlocn[:,0,0]
    else:
        xint = slf._pixlocn[0,:,0]
    # Find which pixels are within the order edges
    msgs.info("Identifying pixels within each order")
    ordpix = arcyutils.order_pixels(slf._pixlocn, slf._lordloc*0.95+slf._rordloc*0.05, slf._lordloc*0.05+slf._rordloc*0.95, slf._dispaxis)
    allordpix = ordpix.copy()
    msgs.info("Applying bad pixel mask")
    ordpix *= (1-slf._bpix.astype(np.int)) * (1-crpix.astype(np.int))
    if tracemask is not None: ordpix *= (1-tracemask.astype(np.int))
    # Construct an array of pixels to be fit with a spline
    #msgs.bug("Tilts are the wrong shape, transposing -- fix this later")
    msgs.bug("Remember to include the following in a loop over order number")
    #whord = np.where(ordpix != 0)
    o = 0 # order=1
    whord = np.where(ordpix == o+1)
    tilts = slf._tilts.copy()
    xvpix  = tilts[whord]
    scipix = sciframe[whord]
    varpix = varframe[whord]
    xargsrt = np.argsort(xvpix,kind='mergesort')
    sxvpix  = xvpix[xargsrt]
    sscipix = scipix[xargsrt]
    svarpix = varpix[xargsrt]
    # Reject deviant pixels -- step through every 1.0/sciframe.shape[0] in sxvpix and reject significantly deviant pixels
    edges = np.linspace(min(0.0,np.min(sxvpix)),max(1.0,np.max(sxvpix)),sciframe.shape[0])
    fitcls = np.zeros(sciframe.shape[0])
    #if tracemask is None:
    if True:
        maskpix = np.zeros(sxvpix.size)
        msgs.info("Identifying pixels containing the science target")
        msgs.work("Speed up this step in cython")
        for i in xrange(sciframe.shape[0]-1):
            wpix = np.where((sxvpix>=edges[i]) & (sxvpix<=edges[i+1]))
            if (wpix[0].size>5):
                txpix = sxvpix[wpix]
                typix = sscipix[wpix]
                msk, cf = arutils.robust_polyfit(txpix, typix, 0, sigma=rejsigma)
                maskpix[wpix] = msk
                #fitcls[i] = cf[0]
                wgd=np.where(msk==0)
                szt = np.size(wgd[0])
                if szt > 8:
                    fitcls[i] = np.mean(typix[wgd][szt/2-3:szt/2+4]) # Average the 7 middle pixels
                    #fitcls[i] = np.mean(np.random.shuffle(typix[wgd])[:5]) # Average the 5 random pixels
                else:
                    fitcls[i] = cf[0]
    else:
        msgs.work("Speed up this step in cython")
        for i in xrange(sciframe.shape[0]-1):
            wpix = np.where((sxvpix>=edges[i]) & (sxvpix<=edges[i+1]))
            typix = sscipix[wpix]
            szt = typix.size
            if szt > 8:
                fitcls[i] = np.mean(typix[szt/2-3:szt/2+4]) # Average the 7 middle pixels
            elif szt != 0:
                fitcls[i] = np.mean(typix)
            else:
                fitcls[i] = 0.0
        # Trace the sky lines to get a better estimate of the tilts
        scicopy = sciframe.copy()
        scicopy[np.where(ordpix==0)] = maskval
        scitilts, _ = artrace.model_tilt(slf, det, scicopy, guesstilts=tilts.copy(), censpec=fitcls, maskval=maskval, plotQA=True)
        xvpix  = scitilts[whord]
        scipix = sciframe[whord]
        varpix = varframe[whord]
        mskpix = tracemask[whord]
        xargsrt = np.argsort(xvpix,kind='mergesort')
        sxvpix  = xvpix[xargsrt]
        sscipix = scipix[xargsrt]
        svarpix = varpix[xargsrt]
        maskpix = mskpix[xargsrt]
    # Check the mask is reasonable
    scimask = sciframe.copy()
    rxargsrt = np.argsort(xargsrt,kind='mergesort')
    scimask[whord] *= (1.0-maskpix)[rxargsrt]
    #arutils.ds9plot(scimask)
    # Now trace the sky lines to get a better estimate of the spectral tilt during the observations
    scifrcp = scimask.copy()
    scifrcp[whord] += (maskval*maskpix)[rxargsrt]
    scifrcp[np.where(ordpix == 0)] = maskval
    msgs.info("Fitting sky background spectrum")
    polypoints = 5
    nsmth = 15
    bgmodel = arcyproc.polyscan_fitsky(tilts.copy(), scifrcp.copy(), 1.0/errframe, maskval, polyorder, polypoints, nsmth, repeat)
    bgpix = bgmodel[whord]
    sbgpix = bgpix[xargsrt]
    wbg = np.where(sbgpix != maskval)
    # Smooth this spectrum
    polyorder = 1
    xpix = sxvpix[wbg]
    maxdiff = np.sort(xpix[1:]-xpix[:-1])[xpix.size-sciframe.shape[0]-1] # only include the next pixel in the fit if it is less than 10x the median difference between all pixels
    msgs.info("Generating sky background image")
    bgscan = arcyutils.polyfit_scan_lim(sxvpix[wbg], sbgpix[wbg].copy(), np.ones(wbg[0].size,dtype=np.float), maskval, polyorder, sciframe.shape[1]/3, repeat, maxdiff)
    bgframe = np.interp(tilts.flatten(), sxvpix[wbg], bgscan).reshape(tilts.shape)
    if np.sum(np.isnan(bgframe)) > 0:
        msgs.warn("NAN in bgframe.  Replacing with 0")
        bad = np.isnan(bgframe)
        bgframe[bad] = 0.
    # Plot to make sure that the result is good
    #pdb.set_trace()
    #arutils.ds9plot(bgframe)
    #arutils.ds9plot(sciframe-bgframe)
    return bgframe


def error_frame_postext(slf, sciframe, idx):
    # Dark Current noise
    dnoise = slf._spect['det']['darkcurr'] * float(slf._fitsdict["exptime"][idx])/3600.0
    # The effective read noise
    rnoise = slf._spect['det']['ronoise']**2 + (0.5*slf._spect['det']['gain'])**2
    errframe = np.zeros_like(sciframe)
    w = np.where(sciframe != -999999.9)
    errframe[w] = np.sqrt(sciframe[w] + rnoise + dnoise)
    w = np.where(sciframe == -999999.9)
    errframe[w] = 999999.9
    return errframe


def flatfield(slf, sciframe, flatframe, snframe=None):
    retframe = np.zeros_like(sciframe)
    w = np.where(flatframe > 0.0)
    retframe[w] = sciframe[w]/flatframe[w]
    if w[0].size != flatframe.size:
        w = np.where(flatframe <= 0.0)
        slf._bpix[w] = 1.0
    if snframe is None:
        return retframe
    else:
        errframe = np.zeros_like(sciframe)
        wnz = np.where(snframe>0.0)
        errframe[wnz] = retframe[wnz]/snframe[wnz]
        return retframe, errframe


def flatnorm(slf, det, msflat, msgs, maskval=-999999.9, overpix=6, plotdesc=""):
    """
    Normalize the flat-field frame

    Parameters
    ----------
    slf : class
      An instance of the Science Exposure class
    det : int
      Detector number
    msflat : ndarray
      Flat-field image
    msgs : class
      Messages class used to log data reduction process
    maskval : float
      Global floating point mask value used throughout the code
    overpix : int
      overpix/2 = the number of pixels to extend beyond each side of the order trace
    plotdesc : str
      A title for the plotted QA

    Returns
    -------
    msnormflat : ndarray
      The normalized flat-field frame
    msblaze : ndarray
      A 2d array containing the blaze function for each slit
    """
    msgs.info("Normalizing the master flat field frame")
    # First, determine the relative scale of each amplifier (assume amplifier 1 has a scale of 1.0)
    if slf._spect['det'][det-1]['numamplifiers'] > 1:
        sclframe = get_ampscale(slf, det, msflat)
        # Divide the master flat by the relative scale frame
        msflat /= sclframe
    # Determine the blaze
    polyord_blz = 2  # This probably doesn't need to be a parameter that can be set by the user
    norders = slf._lordloc[det-1].shape[1]
    # Look at the end corners of the detector to get detector size in the dispersion direction
    #xstr = slf._pixlocn[det-1][0,0,0]-slf._pixlocn[det-1][0,0,2]/2.0
    #xfin = slf._pixlocn[det-1][-1,-1,0]+slf._pixlocn[det-1][-1,-1,2]/2.0
    #xint = slf._pixlocn[det-1][:,0,0]
    # Find which pixels are within the order edges
    msgs.info("Identifying pixels within each order")
    ordpix = arcyutils.order_pixels(slf._pixlocn[det-1], slf._lordloc[det-1], slf._rordloc[det-1], slf._dispaxis)
    msgs.info("Applying bad pixel mask")
    ordpix *= (1-slf._bpix[det-1].astype(np.int))
    msgs.info("Rectifying the orders to estimate the background locations")
    #badorders = np.zeros(norders)
    msnormflat = maskval*np.ones_like(msflat)
    msblaze = maskval*np.ones((msflat.shape[0],norders))
    msgs.work("Must consider different amplifiers when normalizing and determining the blaze function")
    msgs.work("Multiprocess this step to make it faster")
    flat_ext1d = maskval*np.ones((msflat.shape[0],norders))
    for o in xrange(norders):
        # Rectify this order
        recframe = arcyextract.rectify(msflat, ordpix, slf._pixcen[det-1][:,o], slf._lordpix[det-1][:,o],
                                       slf._rordpix[det-1][:,o], slf._pixwid[det-1][o]+overpix, maskval, slf._dispaxis)
        if slf._argflag["reduce"]["FlatMethod"].lower()=="polyscan":
            polyorder = slf._argflag["reduce"]["FlatParams"][0]
            polypoints = slf._argflag["reduce"]["FlatParams"][1]
            repeat = slf._argflag["reduce"]["FlatParams"][2]
            # Take the median along the spatial dimension
            flatmed = np.median(recframe, axis=1)
            # Perform a polynomial fitting scheme to determine the blaze profile
            xarray = np.arange(flatmed.size, dtype=np.float)
            weight = flatmed.copy()
            msgs.work("Routine doesn't support user parameters yet")
            msgs.bug("Routine doesn't support user parameters yet")
            blazet = arcyutils.polyfit_scan(xarray, flatmed.copy(), weight, maskval, polyorder, polypoints, repeat)
             # Remove the masked endpoints
            outx, outy, outm, lox, hix = arcyproc.remove_maskedends(xarray, flatmed, blazet, maskval)
            # Inspect the end points and extrapolate from the best fitting end pixels
            derv = (outm[1:]-outm[:-1])/(outx[1:]-outx[:-1])
            dervx = 0.5*(outx[1:]+outx[:-1])
            derv2 = (derv[1:]-derv[:-1])/(dervx[1:]-dervx[:-1])
            medv = np.median(derv2)
            madv = 1.4826*np.median(np.abs(derv2-medv))
            blaze = arcyproc.blaze_fitends(outx, outy, outm, derv2-medv, madv, polyord_blz, polypoints)
            #plt.plot(xarray,flatmed,'k-',drawstyle='steps')
            #plt.plot(xarray, blaze, 'r-')
            #plt.show()
            #np.savetxt("check_blaze_ord{0:d}.txt".format(o),np.transpose((xarray,flatmed)))
            # Divide the flat by the fitted flat profile
            finalblaze = np.ones(recframe.shape[0])
            finalblaze[lox:hix] = blaze.copy()
            blazenrm = finalblaze.reshape((finalblaze.size, 1)).repeat(recframe.shape[1], axis=1)
            recframe /= blazenrm
            # Store the blaze for this order
            msblaze[lox:hix,o] = blaze.copy()
            flat_ext1d[:,o] = flatmed.copy()
            # Sort the normalized frames along the dispersion direction
            recsort = np.sort(recframe, axis=0)
            # Find the mean value, but only consider the "innermost" 50 per cent of pixels (i.e. the pixels closest to 1.0)
            recmean = arcyproc.scale_blaze(recsort, maskval)
            #rows = np.arange(recsort.shape[0]/4,(3*recsort.shape[0])/4,dtype=np.int)
            #w = np.ix_(rows,np.arange(recframe.shape[1]))
            #recmean = np.mean(recsort[w],axis=0)
            for i in xrange(recmean.size):
                recframe[i,:] /= recmean[i]
            # Undo the rectification
            normflat_unrec = arcyextract.rectify_undo(recframe, slf._pixcen[det-1][:,o], slf._lordpix[det-1][:,o],
                                                      slf._rordpix[det-1][:,o], slf._pixwid[det-1][o], maskval,
                                                      msflat.shape[0], msflat.shape[1], slf._dispaxis)
            # Apply the normalized flatfield for this order to the master normalized frame
            msnormflat = arcyproc.combine_nrmflat(msnormflat, normflat_unrec, slf._pixcen[det-1][:,o],
                                                  slf._lordpix[det-1][:,o], slf._rordpix[det-1][:,o],
                                                  slf._pixwid[det-1][o]+overpix, maskval, slf._dispaxis)
        else:
            msgs.error("Flatfield method {0:s} is not supported".format(slf._argflag["reduce"]["FlatMethod"]))
    # Send the blaze away to be plotted and saved
    msgs.work("Perform a 2D PCA analysis on echelle blaze fits?")
    arplot.plot_orderfits(slf, msblaze, flat_ext1d, desc=plotdesc)
    # If there is more than 1 amplifier, apply the scale between amplifiers to the normalized flat
    if slf._spect['det'][det-1]['numamplifiers'] > 1: msnormflat *= sclframe
    return msnormflat, msblaze


def get_ampscale(slf, det, msflat):
    """
    Normalize the flat-field frame

    Parameters
    ----------
    slf : class
      An instance of the Science Exposure class
    det : int
      Detector number
    msflat : ndarray
      Flat-field image

    Returns
    -------
    sclframe : ndarray
      A frame to scale all amplifiers to the same counts at the amplifier borders
    """
    sclframe = np.ones_like(msflat)
    ampdone = np.zeros(slf._spect['det'][det-1]['numamplifiers'], dtype=int) # 1 = amplifiers have been assigned a scale
    ampdone[0]=1
    while np.sum(ampdone) != slf._spect['det'][det-1]['numamplifiers']:
        abst, bbst, nbst, n0bst, n1bst = -1, -1, -1, -1, -1 # Reset the values for the most overlapping amplifier
        for a in xrange(0, slf._spect['det'][det-1]['numamplifiers']): # amplifier 'a' is always the reference amplifier
            if ampdone[a] == 0: continue
            for b in xrange(0, slf._spect['det'][det-1]['numamplifiers']):
                if ampdone[b] == 1 or a == b: continue
                tstframe = np.zeros_like(msflat)
                tstframe[np.where(slf._ampsec[det-1] == a+1)] = 1
                tstframe[np.where(slf._ampsec[det-1] == b+1)] = 2
                # Determine the total number of adjacent edges between amplifiers a and b
                n0 = np.sum(tstframe[1:,:]-tstframe[:-1,:])
                n1 = np.sum(tstframe[:,1:]-tstframe[:,:-1])
                if (abs(n0)+abs(n1)) > nbst:
                    n0bst = n0
                    n1bst = n1
                    nbst = abs(n0)+abs(n1)
                    abst = a
                    bbst = b
        # Determine the scaling factor for these two amplifiers
        tstframe = np.zeros_like(msflat)
        tstframe[np.where(slf._ampsec[det-1] == abst+1)] = 1
        tstframe[np.where(slf._ampsec[det-1] == bbst+1)] = 2
        if abs(n0bst) > abs(n1bst):
            # The amplifiers overlap on the zeroth index
            w = np.where(tstframe[1:,:]-tstframe[:-1,:] != 0)
            sclval = np.median(msflat[w[0][0]+1, w[1]])/np.median(msflat[w[0][0], w[1]])
            # msflat[w[0][0], w[1][0:50]] = 1.0E10
            # msflat[w[0][0]-1, w[1][0:50]] = -1.0E10
            # arutils.ds9plot(msflat)
            if n0bst > 0:
                # Then pixel w[0][0] falls on amplifier a
                sclval = sclframe[w[0][0], w[1]] * sclval
            else:
                # pixel w[0][0] falls on amplifier b
                sclval = sclframe[w[0][0]+1, w[1]] / sclval
        else:
            # The amplifiers overlap on the first index
            w = np.where(tstframe[:,1:]-tstframe[:,:-1] != 0)
            sclval = np.median(msflat[w[0], w[1][0]+1]/msflat[w[0], w[1][0]])
            if n1bst > 0:
                # Then pixel w[1][0] falls on amplifier a
                sclval = sclframe[w[0], w[1][0]] * sclval
            else:
                # pixel w[1][0] falls on amplifier b
                sclval = sclframe[w[0], w[1][0]+1] / sclval
        # Finally, apply the scale factor thwe amplifier b
        w = np.where(slf._ampsec[det-1] == bbst+1)
        sclframe[w] = np.median(sclval)
        ampdone[bbst] = 1
    return sclframe


def get_ampsec_trimmed(slf, fitsdict, det, scidx, msgs):
    """
     Generate a frame that identifies each pixel to an amplifier, and then trim it to the data sections.
     This frame can be used to later identify which trimmed pixels correspond to which amplifier

    Parameters
    ----------
    slf : class
      An instance of the ScienceExposure class
    fitsdict : dict
      Contains relevant information from fits header files
    det : int
      Detector number, starts at 1
    scidx : int
      Index of science frame
    msgs : class
      Messages class used to log data reduction process

    Returns
    -------
    fitsdict : dict
      Updates to the input fitsdict
    """

    # Get naxis0, naxis1, datasec, oscansec, ampsec for specific instruments
    if slf._argflag['run']['spectrograph'] in ['lris_blue']:
        msgs.info("Parsing datasec,oscansec,ampsec from headers")
        temp, head0, secs = arlris.read_lris(fitsdict['directory'][scidx]+fitsdict['filename'][scidx], det, msgs)
        # Naxis
        fitsdict['naxis0'][scidx] = temp.shape[0]
        fitsdict['naxis1'][scidx] = temp.shape[1]
        # Loop on amplifiers
        for kk in range(slf._spect['det'][det-1]['numamplifiers']):
            datasec = "datasec{0:02d}".format(kk+1)
            slf._spect['det'][det-1][datasec] = arload.load_sections(secs[0][kk], msgs)
            oscansec = "oscansec{0:02d}".format(kk+1)
            slf._spect['det'][det-1][oscansec] = arload.load_sections(secs[1][kk], msgs)
            ampsec = "ampsec{0:02d}".format(kk+1)
            slf._spect['det'][det-1][ampsec] = arload.load_sections(secs[2][kk], msgs)
    # For convenience
    naxis0, naxis1 = int(fitsdict['naxis0'][scidx]), int(fitsdict['naxis1'][scidx])
    # Initialize the returned array
    retarr = np.zeros((naxis0, naxis1))
    for i in xrange(slf._spect['det'][det-1]['numamplifiers']):
        datasec = "datasec{0:02d}".format(i+1)
        x0, x1, y0, y1 = slf._spect['det'][det-1][datasec][0][0], slf._spect['det'][det-1][datasec][0][1], slf._spect['det'][det-1][datasec][1][0], slf._spect['det'][det-1][datasec][1][1]
        if x0 < 0: x0 += naxis0
        if x1 <= 0: x1 += naxis0
        if y0 < 0: y0 += naxis1
        if y1 <= 0: y1 += naxis1
        # Fill in the pixels for this amplifier
        xv = np.arange(x0, x1)
        yv = np.arange(y0, y1)
        w = np.ix_(xv, yv)
        retarr[w] = i+1
        # Save these locations for trimming
        if i == 0:
            xfin = xv.copy()
            yfin = yv.copy()
        else:
            xfin = np.unique(np.append(xfin, xv.copy()))
            yfin = np.unique(np.append(yfin, yv.copy()))
    # Construct and array with the rows and columns to be extracted
    w = np.ix_(xfin, yfin)
    slf._ampsec[det-1] = retarr[w]
    return fitsdict


def get_wscale(slf):
    """
    This routine calculates the wavelength array based on the sampling size (in km/s) of each pixel.
    It conveniently assumes a standard reference wavelength of 911.75348 A
    """
    lam0 = 911.75348
    step = 1.0 + slf._argflag['reduce']['pixelsize']/299792.458
    # Determine the number of pixels from lam0 that need to be taken to reach the minimum wavelength of the spectrum
    msgs.work("No orders should be masked -- remove this code when the auto wavelength ID routine is fixed, and properly extrapolates.")
    w = np.where(slf._waveids!=-999999.9)
    nmin = int(np.log10(np.min(slf._waveids[w])/lam0)/np.log10(step) )
    nmax = int(1.0 + np.log10(np.max(slf._waveids[w])/lam0)/np.log10(step) ) # 1.0+ is to round up
    wave = np.min(slf._waveids[w]) * (step**np.arange(1+nmax-nmin))
    msgs.info("Extracted wavelength range will be: {0:.5f} - {1:.5f}".format(wave.min(),wave.max()))
    msgs.info("Total number of spectral pixels in the extracted spectrum will be: {0:d}".format(1+nmax-nmin))
    return wave


def sn_frame(slf, sciframe, idx):
    # Dark Current noise
    dnoise = slf._spect['det']['darkcurr'] * float(slf._fitsdict["exptime"][idx])/3600.0
    # The effective read noise
    rnoise = np.sqrt(slf._spect['det']['ronoise']**2 + (0.5*slf._spect['det']['gain'])**2)
    errframe = np.abs(sciframe) + rnoise + dnoise
    # If there are negative pixels, mask them as bad pixels
    w = np.where(errframe <= 0.0)
    if w[0].size != 0:
        msgs.warn("The error frame is negative for {0:d} pixels".format(w[0].size)+msgs.newline()+"Are you sure the bias frame is correct?")
        msgs.info("Masking these {0:d} pixels".format(w[0].size))
        errframe[w]  = 0.0
        slf._bpix[w] = 1.0
    w = np.where(errframe > 0.0)
    snframe = np.zeros_like(sciframe)
    snframe[w] = sciframe[w]/np.sqrt(errframe[w])
    return snframe



def lacosmic(slf, det, sciframe, maxiter=1, grow=1.5, maskval=-999999.9):
    """
    Identify cosmic rays using the L.A.Cosmic algorithm
    U{http://www.astro.yale.edu/dokkum/lacosmic/}
    (article : U{http://arxiv.org/abs/astro-ph/0108003})
    This routine is mostly courtesy of Malte Tewes

    :param grow: Once CRs are identified, grow each CR detection by all pixels within this radius
    :return: mask of cosmic rays (0=no CR, 1=CR)
    """
    msgs.info("Detecting cosmic rays with the L.A.Cosmic algorithm")
    msgs.work("Include these parameters in the settings files to be adjusted by the user")
    sigclip = 5.0
    sigfrac = 0.3
    objlim  = 5.0
    # Set the settings
    scicopy = sciframe.copy()
    crmask = np.cast['bool'](np.zeros(sciframe.shape))
    sigcliplow = sigclip * sigfrac

    # Determine if there are saturated pixels
    satpix = np.zeros_like(sciframe)
    satlev = slf._spect['det'][det-1]['saturation']*slf._spect['det'][det-1]['nonlinear']
    wsat = np.where(sciframe >= satlev)
    if wsat[0].size == 0: satpix = None
    else:
        satpix[wsat] = 1.0
        satpix = np.cast['bool'](satpix)

    # Define the kernels
    laplkernel = np.array([[0.0, -1.0, 0.0], [-1.0, 4.0, -1.0], [0.0, -1.0, 0.0]])  # Laplacian kernal
    growkernel = np.ones((3,3))
    for i in xrange(1, maxiter+1):
        msgs.info("Convolving image with Laplacian kernel")
        # Subsample, convolve, clip negative values, and rebin to original size
        #pdb.set_trace()
        subsam = arutils.subsample(scicopy)
        conved = signal.convolve2d(subsam, laplkernel, mode="same", boundary="symm")
        cliped = conved.clip(min=0.0)
        lplus = arutils.rebin(cliped, np.array(cliped.shape)/2.0)

        msgs.info("Creating noise model")
        # Build a custom noise map, and compare  this to the laplacian
        m5 = ndimage.filters.median_filter(scicopy, size=5, mode='mirror')
        noise = np.sqrt(variance_frame(slf, det, m5, slf._scidx))
        msgs.info("Calculating Laplacian signal to noise ratio")

        # Laplacian S/N
        s = lplus / (2.0 * noise)  # Note that the 2.0 is from the 2x2 subsampling

        # Remove the large structures
        sp = s - ndimage.filters.median_filter(s, size=5, mode='mirror')

        msgs.info("Selecting candidate cosmic rays")
        # Candidate cosmic rays (this will include HII regions)
        candidates = sp > sigclip
        nbcandidates = np.sum(candidates)

        msgs.info("{0:5d} candidate pixels".format(nbcandidates))

        # At this stage we use the saturated stars to mask the candidates, if available :
        if satpix is not None:
            msgs.info("Masking saturated pixels")
            candidates = np.logical_and(np.logical_not(satpix), candidates)
            nbcandidates = np.sum(candidates)

            msgs.info("{0:5d} candidate pixels not part of saturated stars".format(nbcandidates))

        msgs.info("Building fine structure image")

        # We build the fine structure image :
        m3 = ndimage.filters.median_filter(scicopy, size=3, mode='mirror')
        m37 = ndimage.filters.median_filter(m3, size=7, mode='mirror')
        f = m3 - m37
        f /= noise
        f = f.clip(min=0.01)

        msgs.info("Removing suspected compact bright objects")

        # Now we have our better selection of cosmics :
        cosmics = np.logical_and(candidates, sp/f > objlim)
        nbcosmics = np.sum(cosmics)

        msgs.info("{0:5d} remaining candidate pixels".format(nbcosmics))

        # What follows is a special treatment for neighbors, with more relaxed constains.

        msgs.info("Finding neighboring pixels affected by cosmic rays")

        # We grow these cosmics a first time to determine the immediate neighborhod  :
        growcosmics = np.cast['bool'](signal.convolve2d(np.cast['float32'](cosmics), growkernel, mode="same", boundary="symm"))

        # From this grown set, we keep those that have sp > sigmalim
        # so obviously not requiring sp/f > objlim, otherwise it would be pointless
        growcosmics = np.logical_and(sp > sigclip, growcosmics)

        # Now we repeat this procedure, but lower the detection limit to sigmalimlow :

        finalsel = np.cast['bool'](signal.convolve2d(np.cast['float32'](growcosmics), growkernel, mode="same", boundary="symm"))
        finalsel = np.logical_and(sp > sigcliplow, finalsel)

        # Unmask saturated pixels:
        if satpix != None:
            msgs.info("Masking saturated stars")
            finalsel = np.logical_and(np.logical_not(satpix), finalsel)

        ncrp = np.sum(finalsel)

        msgs.info("{0:5d} pixels detected as cosmics".format(ncrp))

        # We find how many cosmics are not yet known :
        newmask = np.logical_and(np.logical_not(crmask), finalsel)
        nnew = np.sum(newmask)

        # We update the mask with the cosmics we have found :
        crmask = np.logical_or(crmask, finalsel)

        msgs.info("Iteration {0:d} -- {1:d} pixels identified as cosmic rays ({2:d} new)".format(i, ncrp, nnew))
        if ncrp == 0: break
    # Additional algorithms (not traditionally implemented by LA cosmic) to remove some false positives.
    msgs.work("The following algorithm would be better on the rectified, tilts-corrected image")
    filt  = ndimage.sobel(sciframe, axis=1, mode='constant')
    filty = ndimage.sobel(filt/np.sqrt(np.abs(sciframe)), axis=0, mode='constant')
    filty[np.where(np.isnan(filty))]=0.0
    sigimg  = arcyproc.cr_screen(filty,0.0)
    sigsmth = ndimage.filters.gaussian_filter(sigimg,1.5)
    sigsmth[np.where(np.isnan(sigsmth))]=0.0
    sigmask = np.cast['bool'](np.zeros(sciframe.shape))
    sigmask[np.where(sigsmth>sigclip)] = True
    crmask = np.logical_and(crmask, sigmask)
    msgs.info("Growing cosmic ray mask by 1 pixel")
    crmask = arcyutils.grow_masked(crmask.astype(np.float), grow, 1.0)
    return crmask


def sub_overscan(slf, det, file, msgs):
    """
    Subtract overscan
    """
    for i in xrange(slf._spect['det'][det-1]['numamplifiers']):
        # Determine the section of the chip that contains the overscan region
        oscansec = "oscansec{0:02d}".format(i+1)
        ox0, ox1, oy0, oy1 = slf._spect['det'][det-1][oscansec][0][0], slf._spect['det'][det-1][oscansec][0][1], slf._spect['det'][det-1][oscansec][1][0], slf._spect['det'][det-1][oscansec][1][1]
        if ox0 < 0: ox0 += file.shape[0]
        if ox1 <= 0: ox1 += file.shape[0]
        if oy0 < 0: oy0 += file.shape[1]
        if oy1 <= 0: oy1 += file.shape[1]
        xos = np.arange(ox0, ox1)
        yos = np.arange(oy0, oy1)
        w = np.ix_(xos, yos)
        oscan = file[w]
        # Determine the section of the chip that is read out by the amplifier
        ampsec = "ampsec{0:02d}".format(i+1)
        ax0, ax1, ay0, ay1 = slf._spect['det'][det-1][ampsec][0][0], slf._spect['det'][det-1][ampsec][0][1], slf._spect['det'][det-1][ampsec][1][0], slf._spect['det'][det-1][ampsec][1][1]
        if ax0 < 0: ax0 += file.shape[0]
        if ax1 <= 0: ax1 += file.shape[0]
        if ay0 < 0: ay0 += file.shape[1]
        if ay1 <= 0: ay1 += file.shape[1]
        xam = np.arange(ax0, ax1)
        yam = np.arange(ay0, ay1)
        wa = np.ix_(xam, yam)
        # Make sure the overscan section has at least one side consistent with ampsec (note: ampsec should contain both datasec and oscansec)
        if ax1-ax0 == ox1-ox0:
            osfit = np.mean(oscan, axis=1)
            flg_oscan = 1
        elif ay1-ay0 == oy1-oy0:
            osfit = np.mean(oscan, axis=0)
            flg_oscan = 0
        else:
            msgs.error("Overscan sections do not match amplifier sections for amplifier {0:d}".format(i+1))
        # Fit/Model the overscan region
        if slf._argflag['reduce']['oscanMethod'].lower() == "polynomial":
            c = np.polyfit(np.arange(osfit.size), osfit, slf._argflag['reduce']['oscanParams'][0])
            ossub = np.polyval(c, np.arange(osfit.size))#.reshape(osfit.size,1)
        elif slf._argflag['reduce']['oscanMethod'].lower() == "savgol":
            ossub = savgol_filter(osfit, slf._argflag['reduce']['oscanParams'][1], slf._argflag['reduce']['oscanParams'][0])
        else:
            msgs.warn("Overscan subtraction method {0:s} is not implemented".format(slf._argflag['reduce']['oscanMethod']))
            msgs.info("Using a linear fit to the overscan region")
            c = np.polyfit(np.arange(osfit.size), osfit, 1)
            ossub = np.polyval(c, np.arange(osfit.size))#.reshape(osfit.size,1)
        #plt.plot(np.arange(osfit.size),osfit,'k-')
        #plt.plot(np.arange(osfit.size),ossub,'r-')
        #plt.show()
        #plt.clf()
        # Determine the section of the chip that contains data for this amplifier
        datasec = "datasec{0:02d}".format(i+1)
        dx0, dx1, dy0, dy1 = slf._spect['det'][det-1][datasec][0][0], slf._spect['det'][det-1][datasec][0][1], slf._spect['det'][det-1][datasec][1][0], slf._spect['det'][det-1][datasec][1][1]
        if dx0 < 0: dx0 += file.shape[0]
        if dx1 <= 0: dx1 += file.shape[0]
        if dy0 < 0: dy0 += file.shape[1]
        if dy1 <= 0: dy1 += file.shape[1]
        xds = np.arange(dx0, dx1)
        yds = np.arange(dy0, dy1)
        wd = np.ix_(xds, yds)
        ossub = ossub.reshape(osfit.size, 1)
        if wd[0].shape[0] == ossub.shape[0]:
            file[wd] -= ossub
        elif wd[1].shape[1] == ossub.shape[0]:
            file[wd] -= ossub.T
        else:
            msgs.error("Could not subtract bias from overscan region --"+msgs.newline()+"size of extracted regions does not match")
    # Return
    del xam, yam, xds, yds, xos, yos, oscan
    return file


def trim(slf, file, det, msgs):
    for i in xrange (slf._spect['det'][det-1]['numamplifiers']):
        datasec = "datasec{0:02d}".format(i+1)
        x0, x1, y0, y1 = slf._spect['det'][det-1][datasec][0][0], slf._spect['det'][det-1][datasec][0][1], slf._spect['det'][det-1][datasec][1][0], slf._spect['det'][det-1][datasec][1][1]
        if x0 < 0: x0 += file.shape[0]
        if x1 <= 0: x1 += file.shape[0]
        if y0 < 0: y0 += file.shape[1]
        if y1 <= 0: y1 += file.shape[1]
        if i == 0:
            xv = np.arange(x0, x1)
            yv = np.arange(y0, y1)
        else:
            xv = np.unique(np.append(xv, np.arange(x0, x1)))
            yv = np.unique(np.append(yv, np.arange(y0, y1)))
    # Construct and array with the rows and columns to be extracted
    w = np.ix_(xv, yv)
#	if len(file.shape) == 2:
#		trimfile = file[w]
#	elif len(file.shape) == 3:
#		trimfile = np.zeros((w[0].shape[0],w[1].shape[1],file.shape[2]))
#		for f in xrange(file.shape[2]):
#			trimfile[:,:,f] = file[:,:,f][w]
#	else:
#		msgs.error("Cannot trim {0:d}D frame".format(int(len(file.shape))))
    try:
        trim_file = file[w]
    except:
<<<<<<< HEAD
        msgs.bug("Odds are datasec is set wrong. Maybe due to transpose")
        pdb.set_trace()
        msgs.error("Cannot trim file")
=======
        pdb.set_trace()
        msgs.error("Odds are datasec is set wrong.  Maybe due to transpose")
>>>>>>> e1bddd86
    return file[w]


def variance_frame(slf, det, sciframe, idx, skyframe=None):
<<<<<<< HEAD
    """
    Calculate the variance image including detector noise
    """
=======
    ''' Calculate the variance image including detector noise
    '''
>>>>>>> e1bddd86
    scicopy = sciframe.copy()
    if skyframe is not None:
        msgs.warn("arproc.variance_frame: JXP worries the next line could be biased.")
        wfill = np.where(np.abs(skyframe) > np.abs(scicopy))
        scicopy[wfill] = np.abs(skyframe[wfill])
    # Dark Current noise
    dnoise = slf._spect['det'][det-1]['darkcurr'] * float(slf._fitsdict["exptime"][idx])/3600.0
    # The effective read noise
    rnoise = slf._spect['det'][det-1]['ronoise']**2 + (0.5*slf._spect['det'][det-1]['gain'])**2
    return np.abs(scicopy) + rnoise + dnoise<|MERGE_RESOLUTION|>--- conflicted
+++ resolved
@@ -357,7 +357,6 @@
         bad = np.isnan(bgframe)
         bgframe[bad] = 0.
     # Plot to make sure that the result is good
-    #pdb.set_trace()
     #arutils.ds9plot(bgframe)
     #arutils.ds9plot(sciframe-bgframe)
     return bgframe
@@ -922,26 +921,16 @@
     try:
         trim_file = file[w]
     except:
-<<<<<<< HEAD
         msgs.bug("Odds are datasec is set wrong. Maybe due to transpose")
         pdb.set_trace()
         msgs.error("Cannot trim file")
-=======
-        pdb.set_trace()
-        msgs.error("Odds are datasec is set wrong.  Maybe due to transpose")
->>>>>>> e1bddd86
     return file[w]
 
 
 def variance_frame(slf, det, sciframe, idx, skyframe=None):
-<<<<<<< HEAD
     """
     Calculate the variance image including detector noise
     """
-=======
-    ''' Calculate the variance image including detector noise
-    '''
->>>>>>> e1bddd86
     scicopy = sciframe.copy()
     if skyframe is not None:
         msgs.warn("arproc.variance_frame: JXP worries the next line could be biased.")
