--- conflicted
+++ resolved
@@ -17,16 +17,9 @@
 import arutils
 
 try:
-<<<<<<< HEAD
     from xastropy.xutils import xdebug as debugger
 except ImportError:
     import pdb as debugger
-=======
-    from xastropy.xutils.xdebug import set_trace
-#    from xastropy.xutils import xdebug as xdb
-except ImportError:
-    from pdb import set_trace
->>>>>>> 27ed9ab9
 
 # Logging
 msgs = armsgs.get_logger()
@@ -214,7 +207,7 @@
             # Flip the transpose switch
             self._transpose = True
             # Transpose the master bias frame
-            #set_trace()
+            #pdb.set_trace()
             if self._msbias[det-1] is not None:
                 if type(self._msbias[det-1]) is str: pass  # Overscan sub - change the oscansec parameters below
                 elif type(self._msbias[det-1]) is np.ndarray: self.SetMasterFrame(self._msbias[det-1].T, 'bias', det)
