--- conflicted
+++ resolved
@@ -59,10 +59,9 @@
     if sciexp is None:
         sciexp = []
         all_sci_ID = fitstbl['sci_ID'].data[fitstbl['science']]  # Binary system: 1,2,4,8, etc.
-<<<<<<< HEAD
         for sci_ID in all_sci_ID:
             sciexp.append(arsciexp.ScienceExposure(sci_ID, fitstbl, settings.argflag,
-                                                   settings.spect, do_qa=True, original=original))
+                                                   settings.spect, do_qa=True))
             std_idx = arsort.ftype_indices(fitstbl, 'standard', sci_ID)
             if (len(std_idx) > 0):
                 if len(std_idx) > 1:
@@ -72,11 +71,6 @@
                     # Standard stars
                     std_dict[std_idx[0]] = arsciexp.ScienceExposure(sci_ID, fitstbl, settings.argflag,
                                                settings.spect, do_qa=False, idx_sci=std_idx[0])
-=======
-        for ii in all_sci_ID:
-            sciexp.append(arsciexp.ScienceExposure(ii, fitstbl, settings.argflag,
-                                                   settings.spect, do_qa=True))
->>>>>>> d18b19eb
     numsci = len(sciexp)
 
     # Init calib dict
@@ -114,16 +108,12 @@
             settings.argflag['reduce']['masters']['setup'] = setup
             slf.setup = setup
 
-<<<<<<< HEAD
-            # Allow for (small) variants in the setup for each Science frame (e.g. Arc pairings)
-=======
             ###############
             # Get data sections (Could avoid doing this for every sciexp, but it is quick)
             datasec_img = arproc.get_datasec_trimmed(slf, fitstbl, det, scidx)
             #slf._datasec[det-1] = pix_to_amp(naxis0, naxis1, datasec, numamplifiers)
 
             # Calib dict
->>>>>>> d18b19eb
             if setup not in calib_dict.keys():
                 calib_dict[setup] = {}
 
