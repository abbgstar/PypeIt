
<<<<<<< HEAD
from . import gemini_gmos
from . import keck_deimos
from . import keck_lris
from . import keck_nirspec
from . import shane_kast
from . import tng_dolores
from . import wht_isis
=======
from pypit.spectrographs import keck_deimos
from pypit.spectrographs import keck_lris
from pypit.spectrographs import keck_nires
from pypit.spectrographs import keck_nirspec
from pypit.spectrographs import shane_kast
from pypit.spectrographs import tng_dolores
from pypit.spectrographs import wht_isis
>>>>>>> ca6b2d44
<|MERGE_RESOLUTION|>--- conflicted
+++ resolved
@@ -1,13 +1,5 @@
 
-<<<<<<< HEAD
-from . import gemini_gmos
-from . import keck_deimos
-from . import keck_lris
-from . import keck_nirspec
-from . import shane_kast
-from . import tng_dolores
-from . import wht_isis
-=======
+from pypit.spectrographs import gemini_gmos
 from pypit.spectrographs import keck_deimos
 from pypit.spectrographs import keck_lris
 from pypit.spectrographs import keck_nires
@@ -15,4 +7,3 @@
 from pypit.spectrographs import shane_kast
 from pypit.spectrographs import tng_dolores
 from pypit.spectrographs import wht_isis
->>>>>>> ca6b2d44
