--- conflicted
+++ resolved
@@ -181,7 +181,6 @@
     return bpix
 
 
-<<<<<<< HEAD
 def bias_subtract(rawframe, msbias):
     if type(msbias) is np.ndarray:
         msgs.info("Subtracting bias image from raw frame")
@@ -195,8 +194,6 @@
     return newframe
 
 
-def bg_subtraction(slf, det, sciframe, varframe, crpix, tracemask=None,
-=======
 def bg_subtraction(slf, det, sciframe, varframe, crpix, **kwargs):
     """ Wrapper to run the background subtraction on a series of slits
     Parameters
@@ -226,7 +223,6 @@
 
 
 def bg_subtraction_slit(slf, det, slit, sciframe, varframe, crpix, tracemask=None,
->>>>>>> e33fc824
                    rejsigma=3.0, maskval=-999999.9):
     """ Extract a science target and background flux
     :param slf:
