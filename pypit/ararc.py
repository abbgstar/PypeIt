--- conflicted
+++ resolved
@@ -240,19 +240,12 @@
             arcparam['disp']=0.80 # Ang per pixel (unbinned)
             arcparam['b1']= 1./arcparam['disp']/slf._msarc[det-1].shape[0]
             arcparam['wvmnx'][1] = 9000.
-<<<<<<< HEAD
-        if disperser == '600/10000':
-            arcparam['n_first']=2 # Too much curvature for 1st order
-            arcparam['disp']=0.80 # Ang per pixel (unbinned)
-            arcparam['b1']= 1./arcparam['disp']/slf._msarc[det-1].shape[0]
             arcparam['wvmnx'][1] = 11000.
-=======
         elif disperser == '600/10000':
             arcparam['n_first']=2 # Too much curvature for 1st order
             arcparam['disp']=0.80 # Ang per pixel (unbinned)
             arcparam['b1']= 1./arcparam['disp']/slf._msarc[det-1].shape[0]
             arcparam['wvmnx'][1] = 12000.
->>>>>>> 3a27478e
         elif disperser == '400/8500':
             arcparam['n_first']=2 # Too much curvature for 1st order
             arcparam['disp']=1.16 # Ang per pixel (unbinned)
