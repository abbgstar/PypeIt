from __future__ import (print_function, absolute_import, division, unicode_literals)

import inspect
import copy
from collections import Counter

import numpy as np

from scipy import interpolate, ndimage

import matplotlib.pyplot as plt
from matplotlib import cm, font_manager

from astropy.io import fits
from astropy.stats import sigma_clip
from astropy.convolution import convolve, Gaussian1DKernel
from pypit import ardebug as debugger
from pypit import msgs
from pypit import arqa
from pypit import arplot
from pypit import ararc
from pypit import arutils
from pypit import arpca
from pypit import arparse as settings
from pypit.filter import BoxcarFilter
from pypit import arspecobj
from pypit import ardebug as debugger
try:
    from pypit import ginga
except ImportError:
    pass

from pypit import arcytrace



try:
    ustr = unicode
except NameError:
    ustr = str

# Testing
import time

def assign_slits(binarr, edgearr, ednum=100000, lor=-1):
    """This routine will trace the locations of the slit edges

    Parameters
    ----------
    binarr : numpy ndarray
      Calibration frame that will be used to identify slit traces (in most cases, the slit edge)
    edgearr : numpy ndarray
      An array of negative/positive numbers (left/right edges respectively) and zeros (no edge)
    ednum : int
      A dummy number given to define slit edges
    lor : int (-1 or +1)
      A flag that indicates if the left edge (-1) or right edge (+1) should be assigned

    Returns
    -------
    edgearr : numpy ndarray
      An array of negative/positive numbers (left/right edges respectively) and zeros (no edge)
    """

    if lor == -1:
        lortxt = "left"
    else:
        lortxt = "right"
    outitnm = 1
    oldedgearr = edgearr.copy()
    prevedgearr = edgearr.copy()
    while True:
        msgs.prindent("Outer {0:s} edge loop, Iteration {1:d}".format(lortxt, outitnm))
        labnum = lor*ednum
        itnm = 0
        nslit = 0
        cmnold = None
        firstpass = True
        while True:
            edgehist = np.zeros(binarr.shape[1]*2, dtype=np.int)
            itnm += 1
            # Locate edges relative to the most common edge
            if lor == -1:
                wl = np.where(edgearr <= -2*ednum)
            else:
                wl = np.where(edgearr >= 2*ednum)
            if wl[0].size == 0:
                break
            cl = Counter(edg for edg in edgearr[wl])
            comml = cl.most_common(1)
            ww = np.where(edgearr == comml[0][0])
            if not firstpass:
                if (cmnold[0] == comml[0][0]) and (cmnold[1] == comml[0][1]):
                    # Nothing has changed since the previous iteration, so end the loop
                    break
                if comml[0][1] < binarr.shape[0]/100.0:
                    # Now considering an edge that spans less than 1 per cent of the detector ---> insignificant
                    break
            cmnold = comml[0]
            # Extract just these elements
            tedgearr = edgearr[ww[0], :]
            # Calculate the offset
            offs = binarr.shape[1]
            # Add these into edgehist
            edgehist[offs] = np.sum(binarr[ww])#ww[0].size
            # And a fudge to give this edge detection some width (for peak finding, below)
            edgehist[offs-1] = 1 + ww[0].size/2
            edgehist[offs+1] = 1 + ww[0].size/2
            # Find the difference between unknown edges
            if lor == -1:
                www = np.where(tedgearr <= -2*ednum)
            else:
                www = np.where(tedgearr >= 2*ednum)
            if www[0].size == 0:
                break
            shft = www[1] - ww[1][www[0]]  # Calculate the shift between right edges
            shft += offs  # Apply the offset to the edgehist arr
            #np.add.at(edgehist, shft, 1)
            np.add.at(edgehist, shft, binarr[ww[0], :][www])
            # Smooth the histogram with a Gaussian of standard deviation 1 pixel to reduce noise
            smedgehist = ndimage.uniform_filter1d(edgehist, 3)
            # Identify peaks (which indicate the locations of the right slit edges)
            arrlfr = smedgehist[0:-4]
            arrlft = smedgehist[1:-3]
            arrcen = smedgehist[2:-2]
            arrrgt = smedgehist[3:-1]
            arrrfr = smedgehist[4:]
            wpk = np.where((arrcen >= arrlft) & (arrcen > arrrgt) &  # Exactly one of these should be >=
                           ((arrlft > arrlfr) | (arrrgt > arrrfr)))[0]
            if wpk.size == 0:
                # No more peaks
                break
            if wpk.size != 1:
                wpkmsk = prune_peaks(smedgehist, wpk, np.where(wpk+2 == offs)[0][0])
                wpk = wpk[np.where(wpkmsk == 1)]
            if wpk.size == 0:
                # After pruning, there are no more peaks
                break
            pks = wpk+2  # Shifted by 2 because of the peak finding algorithm above
#            print('calling find_peak_limits')
#            t = time.clock()
#            _pedges = arcytrace.find_peak_limits(smedgehist, pks)
#            print('Old find_peak_limits: {0} seconds'.format(time.clock() - t))
#            t = time.clock()
            pedges = new_find_peak_limits(smedgehist, pks)
#            print('New find_peak_limits: {0} seconds'.format(time.clock() - t))
#            assert np.sum(_pedges != pedges) == 0, \
#                    'Difference between old and new find_peak_limits'

            if np.all(pedges[:, 1]-pedges[:, 0] == 0):
                # Remaining peaks have no width
                break
            if msgs._debug['trace']:
                plt.clf()
                plt.plot(arrcen, 'k-', drawstyle='steps')
                plt.plot(wpk, np.zeros(wpk.size), 'ro')
                plt.show()
                debugger.set_trace()
            # Label all edge ids (in the original edgearr) that are located in each peak with the same number
            for ii in range(pks.size):
                shbad = np.zeros(edgearr.shape)
                wp = np.where((shft >= pedges[ii, 0]) & (shft <= pedges[ii, 1]))
                vals = np.unique(tedgearr[(www[0][wp], www[1][wp])])
                # Fit the edge detections in this edge and calculate the offsets
                strev = "np.where("
                for vv in vals:
                    strev += "(edgearr=={0:d})|".format(vv)
                strev = strev[:-1] + ")"
                widx = eval(strev)
                if widx[0].size < 2*settings.argflag['trace']['slits']['polyorder']:
                    continue
                badmsk, fitcof = arutils.robust_polyfit(widx[0], widx[1],
                                                        settings.argflag['trace']['slits']['polyorder'],
                                                        function=settings.argflag['trace']['slits']['function'],
                                                        minv=0, maxv=binarr.shape[0]-1)
                shbad[widx] = badmsk
                smallhist = np.zeros(101, dtype=np.int)
                meddiff = np.zeros(vals.size)
                for vv in range(vals.size):
                    widx = np.where((edgearr == vals[vv]) & (shbad == 0))
                    if widx[0].size == 0:
                        # These pixels were deemed to be bad
                        continue
                    diff = widx[1] - arutils.func_val(fitcof, widx[0],
                                                      settings.argflag['trace']['slits']['function'],
                                                      minv=0, maxv=binarr.shape[0]-1)
                    diff = 50 + np.round(diff).astype(np.int)
                    np.add.at(smallhist, diff, 1)
                    meddiff[vv] = np.median(diff)
                # Find the peaks of this distribution
                wspk = np.where((smallhist[1:-1] >= smallhist[2:]) & (smallhist[1:-1] > smallhist[:-2]))[0]
                wspk += 1  # Add one here to account for peak finding
                if msgs._debug['trace'] and False:
                    plt.clf()
                    plt.plot(smallhist, 'k-', drawstyle='steps')
                    plt.show()

                for pp in range(wspk.size):  # For all small peaks identified
                    for vv in range(vals.size):
                        if lor == -1 and vals[vv] > -2*ednum:
                            continue
                        elif lor == 1 and vals[vv] < 2*ednum:
                            continue
                        # Make sure this value is within 1 pixel of the peak
                        if meddiff[vv] < wspk[pp]-1:
                            continue
                        if meddiff[vv] > wspk[pp]+1:
                            continue
                        edgearr[np.where(edgearr == vals[vv])] = labnum
                        meddiff[vv] = -1  # Flag this val as done
                    labnum += lor*1
                # Find any vals that weren't applied
                for vv in range(vals.size):
                    if meddiff[vv] == -1:
                        continue
                    edgearr[np.where(edgearr == vals[vv])] = 0
            nslit += pks.size
            msgs.prindent("  Inner loop, Iteration {0:d}, {1:d} {2:s} edges assigned ({3:d} total)".format(itnm, pks.size, lortxt, nslit))
            firstpass = False
        outitnm += 1
        if lor == -1:
            edgearr[np.where(edgearr <= -2*ednum)] = 0
        else:
            edgearr[np.where(edgearr >= 2*ednum)] = 0
        if np.array_equal(edgearr, oldedgearr) or np.array_equal(edgearr, prevedgearr):
            break
        elif outitnm > 10:
            msgs.warn("Edge assignment may not have converged")
            msgs.info("Please check the slit edge traces")
            #debugger.set_trace()
            break
        else:
            oldedgearr = prevedgearr.copy()
            prevedgearr = edgearr.copy()
            if lor == -1:
                edgearr[np.where(edgearr <= -ednum)] -= ednum
            else:
                edgearr[np.where(edgearr >= ednum)] += ednum
    # Ignore any order detections that weren't identified in the loop
    if lor == -1:
        edgearr[np.where(edgearr <= -2*ednum)] = 0
    else:
        edgearr[np.where(edgearr >= 2*ednum)] = 0
    # Sort vals by increasing spatial position on the detector
    # First, determine the model for the most common slit edge
    if lor == -1:
        wcm = np.where(edgearr <= -ednum)
    else:
        wcm = np.where(edgearr >= ednum)
    if wcm[0].size != 0:
        cntr = Counter(edg for edg in edgearr[wcm])
        commn = cntr.most_common(1)
        wedx, wedy = np.where(edgearr == commn[0][0])
        msk, cf = arutils.robust_polyfit(wedx, wedy,
                                         settings.argflag['trace']['slits']['polyorder'],
                                         function=settings.argflag['trace']['slits']['function'],
                                         minv=0, maxv=binarr.shape[0]-1)
        cenmodl = arutils.func_val(cf, np.arange(binarr.shape[0]),
                                   settings.argflag['trace']['slits']['function'],
                                   minv=0, maxv=binarr.shape[0]-1)
        if lor == -1:
            vals = np.unique(edgearr[np.where(edgearr < 0)])
        else:
            vals = np.unique(edgearr[np.where(edgearr > 0)])
        diffarr = np.zeros(vals.size)
        diffstd = 0.0
        for jj in range(vals.size):
            wedx, wedy = np.where(edgearr == vals[jj])
            diffarr[jj] = np.mean(wedy-cenmodl[wedx])
            diffstd += np.std(wedy-cenmodl[wedx])
        diffstd /= vals.size
        dasrt = np.argsort(diffarr)
        # Relabel the edges from left to right
        edgearr[wcm] += lor*ednum
        labnum = lor*ednum
        diffarrsrt = diffarr[dasrt]
        diffs = diffarrsrt[1:] - diffarrsrt[:-1]
        for jj in range(vals.size):
            wrplc = np.where(edgearr == lor*ednum + vals[dasrt[jj]])
            edgearr[wrplc] = labnum
            if jj != vals.size-1:
                if diffs[jj] > 3.0*diffstd:
                    # The next edge must be a different edge
                    labnum += lor*1
    return


def expand_slits(slf, mstrace, det, ordcen, extord):
    """
    This routine will traces the locations of the slit edges

    Parameters
    ----------
    slf : Class instance
      An instance of the Science Exposure class
    mstrace: numpy ndarray
      Calibration frame that will be used to identify slit edges
    det : int
      Index of the detector
    ordcen : ndarray
      An array providing the physical pixel locations corresponding to the slit centres
    extord : ndarray
      A boolean mask indicating if an order was extrapolated (True = extrapolated)

    Returns
    -------
    lordloc : ndarray
      Locations of the left slit edges (in physical pixel coordinates)
    rordloc : ndarray
      Locations of the right slit edges (in physical pixel coordinates)
    """

    # Calculate the pixel locations of th eorder edges
    pixcen = phys_to_pix(ordcen, slf._pixlocn[det - 1], 1)
    msgs.info("Expanding slit traces to slit edges")
#    t = time.clock()
#    _mordwid, _pordwid = arcytrace.expand_slits(mstrace, pixcen, extord.astype(int))
#    print('Old expand_slits: {0} seconds'.format(time.clock() - t))
#    t = time.clock()
    mordwid, pordwid = new_expand_slits(mstrace, pixcen, extord.astype(int))
# TODO: old and new expand_slits do not produce the same result.  There
# was a bug in the old version, but we need to continue to check that
# this version gives good results.
#    print('New expand_slits: {0} seconds'.format(time.clock() - t))
#    assert np.sum(_mordwid != mordwid) == 0, 'Difference between old and new expand_slits, mordwid'
#    assert np.sum(_pordwid != pordwid) == 0, 'Difference between old and new expand_slits, pordwid'

    # Fit a function for the difference between left edge and the centre trace
    ldiff_coeff, ldiff_fit = arutils.polyfitter2d(mordwid, mask=-1,
                                                  order=settings.argflag['trace']['slits']['diffpolyorder'])
    # Fit a function for the difference between left edge and the centre trace
    rdiff_coeff, rdiff_fit = arutils.polyfitter2d(pordwid, mask=-1,
                                                  order=settings.argflag['trace']['slits']['diffpolyorder'])
    lordloc = ordcen - ldiff_fit.T
    rordloc = ordcen + rdiff_fit.T
    return lordloc, rordloc


def new_expand_slits(msedge, ordcen, extord):

    t = time.clock()
    sz_x, sz_y = msedge.shape
    sz_o = ordcen.shape[1]

    # Get the pixels at the mid-point between orders
    mid_order = (ordcen[:,:-1] + ordcen[:,1:])//2

    # Instantiate the output
    pordwid = np.zeros(ordcen.shape, dtype=int)
    mordwid = np.zeros(ordcen.shape, dtype=int)

    # Ignore extracted orders
    mordwid[:,extord.astype(bool)] = -1
    pordwid[:,extord.astype(bool)] = -1

    # Set left edges to ignore
    lindx = (mid_order < 0) | (msedge[np.arange(sz_x)[:,None],ordcen[:,1:]] \
                                    < msedge[np.arange(sz_x)[:,None],mid_order])
    lindx = np.append(np.ones(sz_x, dtype=bool).reshape(-1,1), lindx, axis=1)
    mordwid[lindx] = -1

    # Set right edges to ignore
    rindx = (mid_order >= sz_y) | (msedge[np.arange(sz_x)[:,None],ordcen[:,:-1]] \
                                    < msedge[np.arange(sz_x)[:,None],mid_order])
    rindx = np.append(rindx, np.ones(sz_x, dtype=bool).reshape(-1,1), axis=1)
    pordwid[rindx] = -1

    # Find the separation between orders
    medgv = 0.5*(msedge[np.arange(sz_x)[:,None],ordcen[:,1:]] \
                    + msedge[np.arange(sz_x)[:,None],mid_order])
    pedgv = 0.5*(msedge[np.arange(sz_x)[:,None],ordcen[:,:-1]] \
                    + msedge[np.arange(sz_x)[:,None],mid_order])
    for o in range(sz_o):
        for x in range(sz_x):
            # Trace from centre to left
            if mordwid[x,o] != -1:
                mordwid[x,o] = -1
                for y in range(mid_order[x,o-1], ordcen[x, o]):
                    if msedge[x,y] > medgv[x,o-1]:
                        mordwid[x,o] = ordcen[x,o] - y
                        break

            # Trace from centre to right
            if pordwid[x,o] != -1:
                pordwid[x,o] = -1
                for y in range(mid_order[x,o], ordcen[x, o], -1):
                    if msedge[x,y] > pedgv[x,o]:
                        pordwid[x,o] = y-ordcen[x, o]
                        break

    return mordwid, pordwid


def trace_objbg_image(slf, det, sciframe, slitn, objreg, bgreg, trim=2, triml=None, trimr=None):
    """ Creates an image with weights corresponding to object or background pixels.

    Each weight can take any floating point value from 0 to 1 (inclusive). For the
    rec_obj_img, a weight of 1 means that the pixel is fully contained within the
    object region, and 0 means that the pixel is fully contained within the
    background region. The opposite is true for the rec_bg_img array. A pixel that
    is on the border of object/background is assigned a value between 0 and 1, based
    on the percentage overlap with the object/background regions.

    Parameters
    ----------
    slf : Class instance
      An instance of the Science Exposure class
    det : int
      Index of the detector
    sciframe: numpy ndarray
      Science frame
    slitn : int
      Slit (or order) number
    objreg : list
      A two element list containing arrays that indicate the left and right
      pixels of the object locations for each object.
    bgreg : list
      A two element list containing arrays that indicate the background regions
      around each object (i.e. [bgleft, bgright]). Each array is 2D and contains
      a list of pixels for each object. The size of each array is [npix, nobj].
    trim : int (optional)
      Number of pixels to trim from the left and right slit edges.
      To separately specify how many pixels to trim from the left
      and right slit edges, use triml and trimr.
    triml : int (optional)
      Number of pixels to trim from the left slit edge
    trimr : int (optional)
      Number of pixels to trim from the right slit edge

    Returns
    -------
    rec_obj_img : ndarray
      An image containing weights to be used for the object
    rec_bg_img : ndarray
      An image containing weights to be used for the background
    """
    # Get the number of objects in the slit
    nobj = len(objreg[0])
    # Set the number of pixels to trim of the left and right edges
    if triml is None:
        triml = trim
    if trimr is None:
        trimr = trim
    # Generate an array of spatial pixels for each row on the detector
    spatdir = np.arange(sciframe.shape[1])[np.newaxis, :].repeat(sciframe.shape[0], axis=0)
    # Make an image of pixel weights for each object
    msgs.info("Creating an image weighted by object pixels")
    rec_obj_img = np.zeros((sciframe.shape[0], sciframe.shape[1], nobj))
    for o in range(nobj):
        lobj = slf._lordloc[det - 1][:, slitn] + triml + objreg[0][o] - 1.0
        robj = slf._lordloc[det - 1][:, slitn] + trimr + objreg[1][o]
        rec_obj_img[:, :, o] = np.clip(spatdir - lobj.reshape(sciframe.shape[0], 1), 0.0, 1.0) - \
                               np.clip(spatdir - robj.reshape(sciframe.shape[0], 1), 0.0, 1.0)
    # Make an image of pixel weights for the background region of each object
    msgs.info("Creating an image weighted by background pixels")
    rec_bg_img = np.zeros((sciframe.shape[0], sciframe.shape[1], nobj))
    for o in range(nobj):
        wll = np.where(bgreg[0][1:, o] > bgreg[0][:-1, o])[0]
        wlr = np.where(bgreg[0][1:, o] < bgreg[0][:-1, o])[0]
        if len(wll) < len(wlr): #< len(wlr): # JXP kludge
            wll = np.concatenate([np.array([0]).astype(int), wll])
        # Background regions to the left of object
        for ii in range(wlr.size):
            lobj = slf._lordloc[det - 1][:, slitn] + triml + wll[ii]
            try:
                robj = slf._lordloc[det - 1][:, slitn] + trimr + wlr[ii]
            except:
                debugger.set_trace()
            rec_bg_img[:, :, o] += np.clip(spatdir - lobj.reshape(sciframe.shape[0], 1), 0.0, 1.0) - \
                                   np.clip(spatdir - robj.reshape(sciframe.shape[0], 1), 0.0, 1.0)
        wrl = np.where(bgreg[1][1:, o] > bgreg[1][:-1, o])[0]
        wrr = np.where(bgreg[1][1:, o] < bgreg[1][:-1, o])[0]
        if len(wrr) < len(wrl): # JXP kludge
            wrr = np.concatenate([wrr, np.array([len(bgreg[1][1:,o])-1]).astype(int)])
        # Background regions to the right of object
        for ii in range(wrl.size):
            lobj = slf._lordloc[det - 1][:, slitn] + triml + wrl[ii]
            robj = slf._lordloc[det - 1][:, slitn] + trimr + wrr[ii]
            rec_bg_img[:, :, o] += np.clip(spatdir - lobj.reshape(sciframe.shape[0], 1), 0.0, 1.0) - \
                                   np.clip(spatdir - robj.reshape(sciframe.shape[0], 1), 0.0, 1.0)
    return rec_obj_img, rec_bg_img


def trace_object_dict(nobj, traces, object=None, background=None, params=None, tracelist=None):
    """ Creates a list of dictionaries, which contain the object traces in each slit

    Parameters
    ----------
    nobj : int
      Number of objects in this slit
    traces : numpy ndarray
      the trace of each object in this slit
    object: numpy ndarray (optional)
      An image containing weights to be used for the object.
    background : numpy ndarray (optional)
      An image containing weights to be used for the background
    params : dict
      A dictionary containing some of the important parameters used in
      the object tracing.
    tracelist : list of dict
      A list containing a trace dictionary for each slit

    To save memory, the object and background images for multiple slits
    can be stored in a single object image and single background image.
    In this case, you must only set object and background for the zeroth
    slit (with 'None' set for all other slits). In this case, the object
    and background images must be set according to the slit locations
    assigned in the slf._slitpix variable.

    Returns
    -------
    tracelist : list of dict
      A list containing a trace dictionary for each slit
    """
    # Create a dictionary with all the properties of the object traces in this slit
    newdict = dict({})
    newdict['nobj'] = nobj
    newdict['traces'] = traces
    newdict['object'] = object
    newdict['params'] = params
    newdict['background'] = background
    if tracelist is None:
        tracelist = []
    tracelist.append(newdict)
    return tracelist


def trace_objects_in_slits(slf, det, sciframe, varframe, crmask, doqa=False, **kwargs):
    """ Wrapper for trace_objects_in_slit

    Parameters
    ----------
    slf : SciExposure class
    det : int
    sciframe : ndarray
    varframe : ndarray
    crmask : ndarray
    doqa : generate PNG
    kwargs : optional
      Passed to trace_objects_in_slit

    Returns
    -------
    tracelist : list
       Contains all the trace information for all slits

    """
    nslit = len(slf._maskslits[det-1])
    gdslits = np.where(~slf._maskslits[det-1])[0]
    tracelist = []

    # Loop on good slits
    for slit in range(nslit):
        if slit not in gdslits:
            tracelist.append({})
            continue
        tlist = trace_objects_in_slit(slf, det, slit, sciframe, varframe, crmask, **kwargs)
        # Append
        tracelist += tlist

    # QA?
    if doqa: # and (not msgs._debug['no_qa']):
        obj_trace_qa(slf, sciframe, det, tracelist, root="object_trace", normalize=False)

    # Return
    return tracelist


def trace_objects_in_slit(slf, det, slitn, sciframe, varframe, crmask, trim=2,
                 triml=None, trimr=None, sigmin=2.0, bgreg=None,
<<<<<<< HEAD
                 maskval=-999999.9, slitn=0, doqa=True, box_smooth=True,
                 xedge=0.03, tracedict=None, standard=False, debug=False):
=======
                 maskval=-999999.9,
                 xedge=0.03, standard=False, debug=False):
>>>>>>> 709aca5b
    """ Finds objects, and traces their location on the detector

    Parameters
    ----------
    slf : Class instance
      An instance of the Science Exposure class
    det : int
      Index of the detector
    slitn : int
      Slit (or order) number
    sciframe: numpy ndarray
      Science frame
    varframe: numpy ndarray
      Variance frame
    crmask: numpy ndarray
      Mask or cosmic rays
    trim : int (optional)
      Number of pixels to trim from the left and right slit edges.
      To separately specify how many pixels to trim from the left
      and right slit edges, use triml and trimr.
    triml : int (optional)
      Number of pixels to trim from the left slit edge
    trimr : int (optional)
      Number of pixels to trim from the right slit edge
    sigmin : float
      Significance threshold to eliminate CRs
    bgreg : int
      Number of pixels to use in the background region
    maskval : float
      Placeholder value used to mask pixels
    xedge : float
      Trim objects within xedge % of the slit edge
    doqa : bool
      Should QA be output?

    Returns
    -------
    tracelist : list
      A single item list which is a dictionary containing the object trace information
    """
    # TODO -- Synchronize and avoid duplication in the usage of triml, trimr, trim, and xedge

    # Find the trace of each object
    tracefunc = settings.argflag['trace']['object']['function']
    traceorder = settings.argflag['trace']['object']['order']
    if triml is None:
        triml = trim
    if trimr is None:
        trimr = trim
    npix = int(slf._pixwid[det-1][slitn] - triml - trimr)
    if bgreg is None:
        bgreg = npix
    # Setup
    if 'xedge' in settings.argflag['trace']['object'].keys():
        xedge = settings.argflag['trace']['object']['xedge']
    # Store the trace parameters
    tracepar = dict(smthby=7, rejhilo=1, bgreg=bgreg, triml=triml, trimr=trimr,
                    tracefunc=tracefunc, traceorder=traceorder, xedge=xedge)
    # Interpolate the science array onto a new grid (with constant spatial slit length)
    msgs.info("Rectifying science frame")
    xint = np.linspace(0.0, 1.0, sciframe.shape[0])
    yint = np.linspace(0.0, 1.0, sciframe.shape[1])
    scispl = interpolate.RectBivariateSpline(xint, yint, sciframe, bbox=[0.0, 1.0, 0.0, 1.0],
                                             kx=1, ky=1, s=0)
    varspl = interpolate.RectBivariateSpline(xint, yint, varframe, bbox=[0.0, 1.0, 0.0, 1.0],
                                             kx=1, ky=1, s=0)
    crmspl = interpolate.RectBivariateSpline(xint, yint, crmask, bbox=[0.0, 1.0, 0.0, 1.0], kx=1,
                                             ky=1, s=0)
    xx, yy = np.meshgrid(np.linspace(0.0, 1.0, sciframe.shape[0]), np.linspace(0.0, 1.0, npix), indexing='ij')
    ro = (slf._rordloc[det-1][:, slitn] - trimr).reshape((-1, 1)) / (sciframe.shape[1] - 1.0)
    lo = (slf._lordloc[det-1][:, slitn] + triml).reshape((-1, 1)) / (sciframe.shape[1] - 1.0)
    vv = (lo+(ro-lo)*yy).flatten()
    xx = xx.flatten()
    recsh = (sciframe.shape[0], npix)
    rec_sciframe = scispl.ev(xx, vv).reshape(recsh)
    rec_varframe = varspl.ev(xx, vv).reshape(recsh)
    rec_crmask   = crmspl.ev(xx, vv).reshape(recsh)
    # Update the CR mask to ensure it only contains 1's and 0's
    rec_crmask[np.where(rec_crmask > 0.2)] = 1.0
    rec_crmask[np.where(rec_crmask <= 0.2)] = 0.0
    msgs.info("Estimating object profiles")
    # Avoid any 0's in varframe
    zero_var = rec_varframe == 0.
    if np.any(zero_var):
        rec_varframe[zero_var] = 1.
        rec_crmask[zero_var] = 1.
    # Smooth the S/N frame
    smthby, rejhilo = tracepar['smthby'], tracepar['rejhilo']
#    print('calling smooth_x')
#    t = time.clock()
#    _rec_sigframe_bin = arcyutils.smooth_x(rec_sciframe/np.sqrt(rec_varframe), 1.0-rec_crmask,
#                                           smthby, rejhilo, maskval)
#    print('Old smooth_x: {0} seconds'.format(time.clock() - t))
    tmp = np.ma.MaskedArray(rec_sciframe/np.sqrt(rec_varframe), mask=rec_crmask.astype(bool))
#    # TODO: Add rejection to BoxcarFilter?
#    t = time.clock()
    if box_smooth:
        rec_sigframe_bin = BoxcarFilter(smthby).smooth(tmp.T).T
    else:
        rec_sigframe_bin = tmp
#    print('BoxcarFilter: {0} seconds'.format(time.clock() - t))
#    t = time.clock()
#    rec_sigframe_bin = new_smooth_x(rec_sciframe/np.sqrt(rec_varframe), 1.0-rec_crmask, smthby,
#                                    rejhilo, maskval)
#    print('New smooth_x: {0} seconds'.format(time.clock() - t))
    # TODO: BoxcarFilter and smooth_x will provide different results.
    # Need to assess their importance.
#    if np.sum(_rec_sigframe_bin != rec_sigframe_bin) != 0:
#
#        plt.plot(tmp[:,200])
#        plt.plot(rec_sigframe_bin[:,200])
#        plt.plot(_rec_sigframe_bin[:,200])
#        plt.show()
#
#        plt.imshow( np.ma.MaskedArray(_rec_sigframe_bin, mask=rec_crmask.astype(bool)),
#                   origin='lower', interpolation='nearest', aspect='auto')
#        plt.colorbar()
#        plt.show()
#        plt.imshow(np.ma.MaskedArray(rec_sigframe_bin, mask=rec_crmask.astype(bool)),
#                   origin='lower', interpolation='nearest', aspect='auto')
#        plt.colorbar()
#        plt.show()
#        plt.imshow(np.ma.MaskedArray(_rec_sigframe_bin-rec_sigframe_bin,
#                                     mask=rec_crmask.astype(bool)),
#                   origin='lower', interpolation='nearest', aspect='auto')
#        plt.colorbar()
#        plt.show()
#        t = np.ma.divide(_rec_sigframe_bin,rec_sigframe_bin)
#        t[rec_crmask.astype(bool)] = np.ma.masked
#        plt.imshow(t,
#                   origin='lower', interpolation='nearest', aspect='auto')
#        plt.colorbar()
#        plt.show()
#    assert np.sum(_rec_sigframe_bin != rec_sigframe_bin) == 0, \
#                    'Difference between old and new smooth_x'

    #rec_varframe_bin = arcyutils.smooth_x(rec_varframe, 1.0-rec_crmask, smthby, rejhilo, maskval)
    #rec_sigframe_bin = np.sqrt(rec_varframe_bin/(smthby-2.0*rejhilo))
    #sigframe = rec_sciframe_bin*(1.0-rec_crmask)/rec_sigframe_bin
    ww = np.where(rec_crmask == 0.0)
    med, mad = arutils.robust_meanstd(rec_sigframe_bin[ww])
    svmed = med
    ww = np.where(rec_crmask == 1.0)
    rec_sigframe_bin[ww] = maskval
    srtsig = np.sort(rec_sigframe_bin,axis=1)
    ww = np.where(srtsig[:, -2] > med + sigmin*mad)
    mask_sigframe = np.ma.array(rec_sigframe_bin, mask=rec_crmask, fill_value=maskval)
    # Clip image along spatial dimension -- May eliminate bright emission lines
    clip_image = sigma_clip(mask_sigframe[ww[0], :], axis=0, sigma=4.)
    # Collapse along the spectral direction to get object profile
    #trcprof = np.ma.mean(mask_sigframe[ww[0],:], axis=0).filled(0.0)
    trcprof = np.ma.mean(clip_image, axis=0).filled(0.0)
    trcxrng = np.arange(npix)/(npix-1.0)
    msgs.info("Identifying objects that are significantly detected")
    # Find significantly detected objects
    mskpix, coeff = arutils.robust_polyfit(trcxrng, trcprof, 1+npix//40,
                                           function='legendre', sigma=2.0, minv=0.0, maxv=1.0)
    backg = arutils.func_val(coeff, trcxrng, 'legendre', minv=0.0, maxv=1.0)
    trcprof -= backg
    wm = np.where(mskpix == 0)
    if wm[0].size == 0:
        msgs.warn("No objects found")
        return trace_object_dict(0, None)
    med, mad = arutils.robust_meanstd(trcprof[wm])
    trcprof -= med
    # Gaussian smooth
    #from scipy.ndimage.filters import gaussian_filter1d
    #smth_prof = gaussian_filter1d(trcprof, fwhm/2.35)
    # Define all 5 sigma deviations as objects (should make the 5 user-defined)
    #objl, objr, bckl, bckr = arcytrace.find_objects(smth_prof, bgreg, mad)
    if settings.argflag['trace']['object']['find'] == 'nminima':
        nsmooth = settings.argflag['trace']['object']['nsmooth']
        mask_sciframe = np.ma.array(rec_sciframe, mask=rec_crmask, fill_value=maskval)
        clip_image2 = sigma_clip(mask_sciframe[ww[0], :], axis=0, sigma=4.)
        trcprof2 = np.ma.mean(clip_image2, axis=0).filled(0.0)
        objl, objr, bckl, bckr = find_obj_minima(trcprof2, triml=triml, trimr=trimr, nsmooth=nsmooth)
        #objl, objr, bckl, bckr = find_obj_minima(trcprof, triml=triml, trimr=trimr, nsmooth=nsmooth)
    elif settings.argflag['trace']['object']['find'] == 'standard':
#        print('calling find_objects')
#        t = time.clock()
#        _objl, _objr, _bckl, _bckr = arcytrace.find_objects(trcprof, bgreg, mad)
#        print('Old find_objects: {0} seconds'.format(time.clock() - t))
#        t = time.clock()
#        print('New find_objects: {0} seconds'.format(time.clock() - t))
#        print('objl:', objl)
#        print('_objl:', _objl)
#        print('objr:', objr)
#        print('_objr:', _objr)
#        print(_objl.shape, objl.shape)
#        print(_objr.shape, objr.shape)
#        print(np.sum(_objl != objl))
#        print(np.sum(_objr != objr))
#        assert np.sum(_objl != objl) == 0, 'Difference between old and new find_objects, objl'
#        assert np.sum(_objr != objr) == 0, 'Difference between old and new find_objects, objr'
#        assert np.sum(_bckl != bckl) == 0, 'Difference between old and new find_objects, bckl'
#        assert np.sum(_bckr != bckr) == 0, 'Difference between old and new find_objects, bckr'
#        objl, objr, bckl, bckr = new_find_objects(trcprof, bgreg, mad)
        objl, objr, bckl, bckr = new_find_objects(trcprof, bgreg, mad)
    elif settings.argflag['trace']['object']['find'] == 'skysub':
        trcprof3 = np.ma.mean(clip_image, axis=0).filled(0.0)
        objl, objr, bckl, bckr = new_find_objects(trcprof3, bgreg, max(svmed,0.05))
    else:
        msgs.error("Bad object identification algorithm!!")
    if msgs._debug['trace_obj']:
        debugger.set_trace()
    # Remove objects within x percent of the slit edge
    xp = (objr+objl)/float(trcprof.size)/2.
    gdobj = (xp < (1-xedge)) * (xp > xedge)
    objl = objl[gdobj]
    objr = objr[gdobj]
    bckl = bckl[:, gdobj]
    bckr = bckr[:, gdobj]
    if np.sum(~gdobj) > 0:
        msgs.warn("Removed objects near the slit edges")
    #
    nobj = objl.size

    if settings.argflag['science']['extraction']['manual01']['params'] is not None and not standard:
        msgs.info('Manual extraction desired. Rejecting all automatically detected objects for now.')
        # Work on: Instead of rejecting all objects, prepend the manual extraction object?

        if settings.argflag['science']['extraction']['manual01']['params'][0] == det:
            nobj = 1
            cent_spatial_manual = settings.argflag['science']['extraction']['manual01']['params'][1]
            # Entered into .pypit file in this format: [det, x_pixel_location, y_pixel_location,[x_range, y_range]]
            # 1 or x_pixel_location is spatial pixel; 2 or y_pixel_location is dispersion/spectral pixel
            width_spatial_manual = settings.argflag['science']['extraction']['manual01']['params'][3][0]
            objl = np.array([int(cent_spatial_manual - slf._lordloc[det - 1][cent_spatial_manual]) - width_spatial_manual])
            objr = np.array([int(cent_spatial_manual - slf._lordloc[det - 1][cent_spatial_manual]) + width_spatial_manual])
            bckl = np.zeros((trcprof.shape[0], objl.shape[0]))
            bckr = np.zeros((trcprof.shape[0], objl.shape[0]))

            for o in range(nobj):
                for x in range(1, bgreg + 1):
                    if objl[o] - x >= 0:
                        bckl[objl[o] - x, o] = 1
                    if objr[o] + x <= trcprof.shape[0] - 1:
                        bckr[objr[o] + x, o] = 1
        else:
            nobj = 0
    if nobj == 1:
        msgs.info("Found {0:d} object".format(objl.size))
        msgs.info("Tracing {0:d} object".format(objl.size))
    else:
        msgs.info("Found {0:d} objects".format(objl.size))
        msgs.info("Tracing {0:d} objects".format(objl.size))
    # Max obj
    if nobj > settings.argflag['science']['extraction']['maxnumber']:
        nobj = settings.argflag['science']['extraction']['maxnumber']
        msgs.warn("Restricting to the brightest {:d} objects found".format(nobj))
    # Trace objects
    cval = np.zeros(nobj)
    allsfit = np.array([])
    allxfit = np.array([])
    clip_image2 = sigma_clip(mask_sigframe, axis=0, sigma=4.)
    for o in range(nobj):
        xfit = np.arange(objl[o], objr[o]).reshape((1, -1))/(npix-1.0)
        #cent = np.ma.sum(mask_sigframe[:,objl[o]:objr[o]]*xfit, axis=1)
        #wght = np.ma.sum(mask_sigframe[:,objl[o]:objr[o]], axis=1)
        cent = np.ma.sum(clip_image2[:, objl[o]:objr[o]]*xfit, axis=1)
        wght = np.ma.sum(clip_image2[:, objl[o]:objr[o]], axis=1)
        cent /= wght
        centfit = cent.filled(maskval)
        specfit = np.linspace(-1.0, 1.0, sciframe.shape[0])
        w = np.where(centfit != maskval)
        specfit = specfit[w]
        centfit = centfit[w]
        mskbad, coeffs = arutils.robust_polyfit(specfit, centfit, traceorder, function=tracefunc, minv=-1.0, maxv=1.0)
        cval[o] = arutils.func_val(coeffs, np.array([0.0]), tracefunc, minv=-1.0, maxv=1.0)[0]
        w = np.where(mskbad == 0.0)
        if w[0].size != 0:
            allxfit = np.append(allxfit, specfit[w])
            allsfit = np.append(allsfit, centfit[w]-cval[o])
    if nobj == 0:
        msgs.warn("No objects detected in slit")
        return trace_object_dict(0, None)
    # Tracing
    msgs.info("Performing global trace to all objects")
    mskbad, coeffs = arutils.robust_polyfit(allxfit, allsfit, traceorder, function=tracefunc, minv=-1.0, maxv=1.0)
    trcfunc = arutils.func_val(coeffs, np.linspace(-1.0, 1.0, sciframe.shape[0]), tracefunc, minv=-1.0, maxv=1.0)
    msgs.info("Constructing a trace for all objects")
    trcfunc = trcfunc.reshape((-1, 1)).repeat(nobj, axis=1)
    trccopy = trcfunc.copy()
    for o in range(nobj):
        trcfunc[:, o] += cval[o]
    if nobj == 1:
        msgs.info("Converting object trace to detector pixels")
    else:
        msgs.info("Converting object traces to detector pixels")
    ofst = slf._lordloc[det-1][:, slitn].reshape((-1, 1)).repeat(nobj, axis=1) + triml
    diff = (slf._rordloc[det-1][:, slitn].reshape((-1, 1)).repeat(nobj, axis=1)
            - slf._lordloc[det-1][:, slitn].reshape((-1, 1)).repeat(nobj, axis=1))
    # Convert central trace
    traces = ofst + (diff-triml-trimr)*trcfunc
    # Convert left object trace
    for o in range(nobj):
        trccopy[:, o] = trcfunc[:, o] - cval[o] + objl[o]/(npix-1.0)
    # TODO -- Consider bringing back the next line, as needed
    #trobjl = ofst + (diff-triml-trimr)*trccopy
    # Convert right object trace
    for o in range(nobj):
        trccopy[:, o] = trcfunc[:, o] - cval[o] + objr[o]/(npix-1.0)
    #trobjr = ofst + (diff-triml-trimr)*trccopy
    # Generate an image of pixel weights for each object
    rec_obj_img, rec_bg_img = trace_objbg_image(slf, det, sciframe, slitn,
                                                [objl, objr], [bckl, bckr],
                                                triml=triml, trimr=trimr)
    # Check object traces in ginga
    if msgs._debug['trace_obj']:
        viewer, ch = ginga.show_image(sciframe)
        for ii in range(nobj):
            ginga.show_trace(viewer, ch, traces[:, ii], '{:d}'.format(ii), clear=(ii == 0))
        debugger.set_trace()
    # Trace dict
    tracelist = trace_object_dict(nobj, traces, object=rec_obj_img, background=rec_bg_img,
                                  params=tracepar)

    # Return
    return tracelist


def obj_trace_qa(slf, frame, det, tracelist, root='trace', normalize=True, desc=""):
    """ Generate a QA plot for the object traces in a single slit

    Parameters
    ----------
    frame : ndarray
      image
    ltrace : ndarray
      Left edge traces
    rtrace : ndarray
      Right edge traces
    objids : list
    det : int
    slit : int
    desc : str, optional
      Title
    root : str, optional
      Root name for generating output file, e.g. msflat_01blue_000.fits
    normalize : bool, optional
      Normalize the flat?  If not, use zscale for output
    """

    plt.rcdefaults()

    # Grab the named of the method
    method = inspect.stack()[0][3]
    # Outfile name
    outfile = arqa.set_qa_filename(slf._basename, method, det=det)
    #
    ycen = np.arange(frame.shape[0])
    # Normalize flux in the traces
    if normalize:
        ntrc = ltrace.shape[1]
        debugger.set_trace() # NO LONGER SUPPORTED
        nrm_frame = np.zeros_like(frame)
        for ii in range(ntrc):
            xtrc = (ltrace[:,ii] + rtrace[:,ii])/2.
            ixtrc = np.round(xtrc).astype(int)
            # Simple 'extraction'
            dumi = np.zeros( (frame.shape[0],3) )
            for jj in range(3):
                dumi[:,jj] = frame[ycen,ixtrc-1+jj]
            trc = np.median(dumi, axis=1)
            # Find portion of the image and normalize
            for yy in ycen:
                xi = max(0, int(ltrace[yy,ii])-3)
                xe = min(frame.shape[1],int(rtrace[yy,ii])+3)
                # Fill + normalize
                nrm_frame[yy, xi:xe] = frame[yy,xi:xe] / trc[yy]
        sclmin, sclmax = 0.4, 1.1
    else:
        nrm_frame = frame.copy()
        sclmin, sclmax = arplot.zscale(nrm_frame)

    # Plot
    plt.clf()
    fig = plt.figure(dpi=1200)

    plt.rcParams['font.family'] = 'times new roman'
    ticks_font = font_manager.FontProperties(family='times new roman',
       style='normal', size=16, weight='normal', stretch='normal')
    ax = plt.gca()
    for label in ax.get_yticklabels() :
        label.set_fontproperties(ticks_font)
    for label in ax.get_xticklabels() :
        label.set_fontproperties(ticks_font)
    cmm = cm.Greys_r
    mplt = plt.imshow(nrm_frame, origin='lower', cmap=cmm, extent=(0., frame.shape[1], 0., frame.shape[0]))
    mplt.set_clim(vmin=sclmin, vmax=sclmax)

    # Axes
    plt.xlim(0., frame.shape[1])
    plt.ylim(0., frame.shape[0])
    plt.tick_params(axis='both', which='both', bottom='off', top='off', left='off', right='off', labelbottom='off', labelleft='off')

    # Traces
    #iy_mid = int(frame.shape[0] / 2.)
    #iy = np.linspace(iy_mid,frame.shape[0]*0.9,ntrc).astype(int)
    for slit, tlist in enumerate(tracelist):
        if 'nobj' not in tlist.keys():
            continue
        for obj_idx in range(tlist['nobj']):
            obj_img = tlist['object'][:,:,obj_idx].astype(int)
            objl = np.argmax(obj_img, axis=1)
            objr = obj_img.shape[1]-np.argmax(np.rot90(obj_img,2), axis=1)-1  # The -1 is for Python indexing
            #
            # Left
            plt.plot(objl, ycen, 'r:', alpha=0.7, lw=0.1)
            # Right
            plt.plot(objr, ycen, 'c:', alpha=0.7, lw=0.1)
        #if objids is not None:
        #    # Label
        #    # plt.text(ltrace[iy,ii], ycen[iy], '{:d}'.format(ii+1), color='red', ha='center')
        #    lbl = 'O{:03d}'.format(objids[ii])
        #    plt.text((ltrace[iy[ii], ii]+rtrace[iy[ii], ii])/2., ycen[iy[ii]],
        #        lbl, color='green', ha='center')
    # Title
    tstamp = arqa.gen_timestamp()
    if desc == "":
        plt.suptitle(tstamp)
    else:
        plt.suptitle(desc+'\n'+tstamp)

    plt.savefig(outfile, dpi=800)
    plt.close()

    plt.rcdefaults()


def plot_orderfits(slf, model, ydata, xdata=None, xmodl=None, textplt="Slit",
                   maxp=4, desc="", maskval=-999999.9, slit=None):
    """ Generate a QA plot for the blaze function fit to each slit
    Or the arc line tilts

    Parameters
    ----------
    slf : class
      Science Exposure class
    model : ndarray
      (m x n) 2D array containing the model blaze function (m) of a flat frame for each slit (n)
    ydata : ndarray
      (m x n) 2D array containing the extracted 1D spectrum (m) of a flat frame for each slit (n)
    xdata : ndarray, optional
      x values of the data points
    xmodl : ndarry, optional
      x values of the model points
    textplt : str, optional
      A string printed above each panel
    maxp : int, (optional)
      Maximum number of panels per page
    desc : str, (optional)
      A description added to the top of each page
    maskval : float, (optional)
      Value used in arrays to indicate a masked value
    """

    plt.rcdefaults()
    plt.rcParams['font.family']= 'times new roman'

    # Outfil
    method = inspect.stack()[0][3]
    if 'Arc' in desc:
        method += '_Arc'
    elif 'Blaze' in desc:
        method += '_Blaze'
    else:
        msgs.bug("Unknown type of order fits.  Currently prepared for Arc and Blaze")
    outroot = arqa.set_qa_filename(slf.setup, method, slit=slit)
    #
    npix, nord = ydata.shape
    pages, npp = arqa.get_dimen(nord, maxp=maxp)
    if xdata is None: xdata = np.arange(npix).reshape((npix, 1)).repeat(nord, axis=1)
    if xmodl is None: xmodl = np.arange(model.shape[0])
    # Loop through all pages and plot the results
    ndone = 0
    axesIdx = True
    for i in range(len(pages)):
        f, axes = plt.subplots(pages[i][1], pages[i][0])
        ipx, ipy = 0, 0
        for j in range(npp[i]):
            if pages[i][0] == 1 and pages[i][1] == 1: axesIdx = False
            elif pages[i][1] == 1: ind = (ipx,)
            elif pages[i][0] == 1: ind = (ipy,)
            else: ind = (ipy, ipx)
            if axesIdx:
                axes[ind].plot(xdata[:,ndone+j], ydata[:,ndone+j], 'bx', drawstyle='steps')
                axes[ind].plot(xmodl, model[:,ndone+j], 'r-')
            else:
                axes.plot(xdata[:,ndone+j], ydata[:,ndone+j], 'bx', drawstyle='steps')
                axes.plot(xmodl, model[:,ndone+j], 'r-')
            ytmp = ydata[:,ndone+j]
            gdy = ytmp != maskval
            ytmp = ytmp[gdy]
            if ytmp.size != 0:
                amn = min(np.min(ytmp), np.min(model[gdy,ndone+j]))
            else:
                amn = np.min(model[:,ndone+j])
            if ytmp.size != 0:
                amx = max(np.max(ytmp), np.max(model[gdy,ndone+j]))
            else: amx = np.max(model[:,ndone+j])
            # Restrict to good pixels
            xtmp = xdata[:,ndone+j]
            gdx = xtmp != maskval
            xtmp = xtmp[gdx]
            if xtmp.size == 0:
                xmn = np.min(xmodl)
                xmx = np.max(xmodl)
            else:
                xmn = np.min(xtmp)
                xmx = np.max(xtmp)
                #xmn = min(np.min(xtmp), np.min(xmodl))
                #xmx = max(np.max(xtmp), np.max(xmodl))
            if axesIdx:
                axes[ind].axis([xmn, xmx, amn-1, amx+1])
                axes[ind].set_title("{0:s} {1:d}".format(textplt, ndone+j+1))
            else:
                axes.axis([xmn, xmx, amn, amx])
                axes.set_title("{0:s} {1:d}".format(textplt, ndone+j+1))
            ipx += 1
            if ipx == pages[i][0]:
                ipx = 0
                ipy += 1
        # Delete the unnecessary axes
        if axesIdx:
            for j in range(npp[i], axes.size):
                if pages[i][1] == 1: ind = (ipx,)
                elif pages[i][0] == 1: ind = (ipy,)
                else: ind = (ipy, ipx)
                f.delaxes(axes[ind])
                if ipx == pages[i][0]:
                    ipx = 0
                    ipy += 1
        ndone += npp[i]
        # Save the figure
        if axesIdx: axsz = axes.size
        else: axsz = 1.0
        if pages[i][1] == 1 or pages[i][0] == 1: ypngsiz = 11.0/axsz
        else: ypngsiz = 11.0*axes.shape[0]/axes.shape[1]
        f.set_size_inches(11.0, ypngsiz)
        if desc != "":
            pgtxt = ""
            if len(pages) != 1:
                pgtxt = ", page {0:d}/{1:d}".format(i+1, len(pages))
            f.suptitle(desc + pgtxt, y=1.02, size=16)
        f.tight_layout()
        outfile = outroot+'{:03d}.png'.format(i)
        plt.savefig(outfile, dpi=200)
        plt.close()
        f.clf()
    del f

    plt.rcdefaults()

    return


def new_find_between(edgdet, ledgem, ledgep, dirc):

    if len(edgdet.shape) != 2:
        msgs.error('Edge pixels array must be 2D.')
    if len(ledgem.shape) != 1 or len(ledgep.shape) !=1:
        msgs.error('Input must be 1D.')

    sz_x, sz_y = edgdet.shape

    # Setup the coefficient arrays
    edgbtwn = np.full(3, -1, dtype=int)

    for x in range(0,sz_x):
        rng = np.sort([ledgem[x],ledgep[x]])
        if not np.any(edgdet[x,slice(*rng)] > 0):
            continue
        e = edgdet[x,slice(*rng)][edgdet[x,slice(*rng)] > 0]
        if edgbtwn[0] == -1:
            edgbtwn[0] = e[0]
        indx = e != edgbtwn[0]
        if edgbtwn[1] == -1 and np.any(indx):
            edgbtwn[1] = e[indx][0]

    # If no right order edges were found between these two left order
    # edges, find the next right order edge
    if edgbtwn[0] == -1 and edgbtwn[1] == -1:
        for x in range(0,sz_x):
            ystrt = np.max([ledgem[x],ledgep[x]])
            if dirc == 1:
                emin = np.min(edgdet[x,ystrt:][edgdet[x,ystrt:] > 0])
                if edgbtwn[2] == -1 or emin < edgbtwn[2]:
                    edgbtwn[2] = emin
            else:
                emax = np.max(edgdet[x,:ystrt+1][edgdet[x,:ystrt+1] > 0])
                if edgbtwn[2] == -1 or emax > edgbtwn[2]:
                    edgbtwn[2] = emax

    # Now return the array
    return edgbtwn


def new_find_objects(profile, bgreg, stddev):
    """
    Find significantly detected objects in the profile array
    For all objects found, the background regions will be defined.
    """
    # Input profile must be a vector
    if len(profile.shape) != 1:
        raise ValueError('Input profile array must be 1D.')
    # Get the length of the array
    sz_x = profile.size
    # Copy it to a masked array for processing
    # TODO: Assumes input is NOT a masked array
    _profile = np.ma.MaskedArray(profile.copy())

    # Peaks are found as having flux at > 5 sigma and background is
    # where the flux is not greater than 3 sigma
    gt_5_sigma = profile > 5*stddev
    not_gt_3_sigma = np.invert(profile > 3*stddev)

    # Define the object centroids array
    objl = np.zeros(sz_x, dtype=int)
    objr = np.zeros(sz_x, dtype=int)
    has_obj = np.zeros(sz_x, dtype=bool)

    obj = 0
    while np.any(gt_5_sigma & np.invert(_profile.mask)):
        # Find next maximum flux point
        imax = np.ma.argmax(_profile)
<<<<<<< HEAD
        if not gt_5_sigma[imax]:
            break
        _profile[imax] = np.ma.masked # Mask the peak
=======
        #  IF one is recovering an object mask with *all* pixels triggered,
        #    then consider uncommenting the next 3 lines -- JXP on 20 Apr 2018
        #if not gt_5_sigma[imax]:
        #    break
        #_profile[imax] = np.ma.masked  # Mask the peak
>>>>>>> 709aca5b
        # Find the valid source pixels around the peak
        f = np.arange(sz_x)[np.roll(not_gt_3_sigma, -imax)]
        # TODO: the ifs below feel like kludges to match old
        # find_objects function.  In particular, should objr be treated
        # as exclusive or inclusive?
        objl[obj] = imax-sz_x+f[-1] if imax-sz_x+f[-1] > 0 else 0
        objr[obj] = f[0]+imax if f[0]+imax < sz_x else sz_x-1
#        print('object found: ', imax, f[-1], objl[obj], f[0], objr[obj], sz_x)
        # Mask source pixels and increment for next iteration
        has_obj[objl[obj]:objr[obj]+1] = True
        _profile[objl[obj]:objr[obj]+1] = np.ma.masked
        obj += 1

    # The background is the region away from sources up to the provided
    # region size.  Starting pixel for the left limit...
    s = objl[:obj]-bgreg
    s[s < 0] = 0
    # ... and ending pixel for the right limit.
    e = objr[:obj]+1+bgreg
    e[e > sz_x] = sz_x
    # Flag the possible background regions
    bgl = np.zeros((sz_x,obj), dtype=bool)
    bgr = np.zeros((sz_x,obj), dtype=bool)
    for i in range(obj):
        bgl[s[i]:objl[i],i] = True
        bgr[objl[i]+1:e[i],i] = True

    # Return source region limits and background regions that do not
    # have sources
    return objl[:obj], objr[:obj], (bgl & np.invert(has_obj)[:,None]).astype(int), \
                    (bgr & np.invert(has_obj)[:,None]).astype(int)


def new_find_peak_limits(hist, pks):
    """
    Find all values between the zeros of hist

    hist and pks are expected to be 1d vectors
    """
    if len(hist.shape) != 1 or len(pks.shape) != 1:
        msgs.error('Arrays provided to find_peak_limits must be vectors.')
    # Pixel indices in hist for each peak
    hn = np.arange(hist.shape[0])
    indx = np.ma.MaskedArray(np.array([hn]*pks.shape[0]))
    # Instantiate output
    edges = np.zeros((pks.shape[0],2), dtype=int)
    # Find the left edges
    indx.mask = (hist != 0)[None,:] | (hn[None,:] > pks[:,None])
    edges[:,0] = np.ma.amax(indx, axis=1)
    # Find the right edges
    indx.mask = (hist != 0)[None,:] | (hn[None,:] < pks[:,None])
    edges[:,1] = np.ma.amin(indx, axis=1)
    return edges


def new_find_shift(mstrace, minarr, lopos, diffarr, numsrch):

    sz_y = mstrace.shape[1]
    maxcnts = -999999.9
    shift = 0
    d = mstrace - minarr[:,None]

    for s in range(0,numsrch):
        cnts = 0.0

        ymin = lopos + s
        ymin[ymin < 0] = 0
        ymax = ymin + diffarr
        ymax[ymax > sz_y] = sz_y

        indx = ymax > ymin

        if np.sum(indx) == 0:
            continue

        cnts = np.sum([ np.sum(t[l:h]) for t,l,h in zip(d[indx], ymin[indx], ymax[indx]) ]) \
                    / np.sum(ymax[indx]-ymin[indx])
        if cnts > maxcnts:
            maxcnts = cnts
            shift = s

    return shift


def new_ignore_orders(edgdet, fracpix, lmin, lmax, rmin, rmax):
    """
    .. warning::

        edgdet is alted by the function.
    """
    sz_x, sz_y = edgdet.shape

    lsize = lmax-lmin+1
    larr = np.zeros((2,lsize), dtype=int)
    larr[0,:] = sz_x

    rsize = rmax-rmin+1
    rarr = np.zeros((2,rsize), dtype=int)
    rarr[0,:] = sz_x

    # TODO: Can I remove the loop?  Or maybe just iterate through the
    # smallest dimension of edgdet?
    for x in range(sz_x):
        indx = edgdet[x,:] < 0
        if np.any(indx):
            larr[0,-edgdet[x,indx]-lmin] = np.clip(larr[0,-edgdet[x,indx]-lmin], None, x)
            larr[1,-edgdet[x,indx]-lmin] = np.clip(larr[1,-edgdet[x,indx]-lmin], x, None)
        indx = edgdet[x,:] > 0
        if np.any(indx):
            rarr[0,edgdet[x,indx]-rmin] = np.clip(rarr[0,edgdet[x,indx]-rmin], None, x)
            rarr[1,edgdet[x,indx]-rmin] = np.clip(rarr[1,edgdet[x,indx]-rmin], x, None)

    # Go through the array once more to remove pixels that do not cover fracpix
    edgdet = edgdet.ravel()
    lt_zero = np.arange(edgdet.size)[edgdet < 0]
    if len(lt_zero) > 0:
        edgdet[lt_zero[larr[1,-edgdet[lt_zero]-lmin]-larr[0,-edgdet[lt_zero]-lmin] < fracpix]] = 0
    gt_zero = np.arange(edgdet.size)[edgdet > 0]
    if len(gt_zero) > 0:
        edgdet[gt_zero[rarr[1,edgdet[gt_zero]-rmin]-rarr[0,edgdet[gt_zero]-rmin] < fracpix]] = 0
    edgdet = edgdet.reshape(sz_x,sz_y)

    # Check if lmin, lmax, rmin, and rmax need to be changed
    lindx = np.arange(lsize)[larr[1,:]-larr[0,:] > fracpix]
    lnc = lindx[0]
    lxc = lsize-1-lindx[-1]

    rindx = np.arange(rsize)[rarr[1,:]-rarr[0,:] > fracpix]
    rnc = rindx[0]
    rxc = rsize-1-rindx[-1]

    return lnc, lxc, rnc, rxc, larr, rarr


def new_limit_yval(yc, maxv):
    yn = 0 if yc == 0 else (-yc if yc < 3 else -3)
    yx = maxv-yc if yc > maxv-4 and yc < maxv else 4
    return yn, yx


def new_match_edges(edgdet, ednum):
    """
    ednum is a large dummy number used for slit edge assignment. ednum
    should be larger than the number of edges detected

    This function alters edgdet!
    """
    # mr is the minimum number of acceptable pixels required to form the
    # detection of an order edge
    mr = 5
    mrxarr = np.zeros(mr, dtype=int)
    mryarr = np.zeros(mr, dtype=int)

    sz_x, sz_y = edgdet.shape

    lcnt = 2*ednum
    rcnt = 2*ednum
    for y in range(sz_y):
        for x in range(sz_x):
            if edgdet[x,y] != -1 and edgdet[x,y] != 1:
                continue

            anyt = 0
            left = edgdet[x,y] == -1

            # Search upwards from x,y
            xs = x + 1
            yt = y
            while xs <= sz_x-1:
                xr = 10 if xs + 10 < sz_x else sz_x - xs - 1
                yn, yx = new_limit_yval(yt, sz_y)

                suc = 0
                for s in range(xs, xs+xr):
                    suc = 0
                    for t in range(yt + yn, yt + yx):
                        if edgdet[s, t] == -1 and left:
                            edgdet[s, t] = -lcnt
                        elif edgdet[s, t] == 1 and not left:
                            edgdet[s, t] = rcnt
                        else:
                            continue

                        suc = 1
                        if anyt < mr:
                            mrxarr[anyt] = s
                            mryarr[anyt] = t
                        anyt += 1
                        yt = t
                        break

                    if suc == 1:
                        xs = s + 1
                        break
                if suc == 0: # The trace is lost!
                    break

            # Search downwards from x,y
            xs = x - 1
            yt = y
            while xs >= 0:
                xr = xs if xs-10 < 0 else 10
                yn, yx = new_limit_yval(yt, sz_y)

                suc = 0
                for s in range(0, xr):
                    suc = 0
                    for t in range(yt+yn, yt+yx):
                        if edgdet[xs-s, t] == -1 and left:
                            edgdet[xs-s, t] = -lcnt
                        elif edgdet[xs-s, t] == 1 and not left:
                            edgdet[xs-s, t] = rcnt
                        else:
                            continue

                        suc = 1
                        if anyt < mr:
                            mrxarr[anyt] = xs-s
                            mryarr[anyt] = t
                        anyt += 1
                        yt = t
                        break

                    if suc == 1:
                        xs = xs - s - 1
                        break
                if suc == 0: # The trace is lost!
                    break

            if anyt > mr and left:
                edgdet[x, y] = -lcnt
                lcnt = lcnt + 1
            elif anyt > mr and not left:
                edgdet[x, y] = rcnt
                rcnt = rcnt + 1
            else:
                edgdet[x, y] = 0
                for s in range(anyt):
                    if mrxarr[s] != 0 and mryarr[s] != 0:
                        edgdet[mrxarr[s], mryarr[s]] = 0
    return lcnt-2*ednum, rcnt-2*ednum


def new_mean_weight(array, weight, rejhilo, maskval):
    _a = array if rejhilo == 0 else np.sort(array)
    sumw = np.sum(weight[rejhilo:-rejhilo])
    sumwa = np.sum(weight[rejhilo:-rejhilo]*_a[rejhilo:-rejhilo])
    return maskval if sumw == 0.0 else sumwa/sumw


def new_minbetween(mstrace, loord, hiord):
    # TODO: Check shapes
    ymin = np.clip(loord, 0, mstrace.shape[1])
    ymax = np.clip(hiord, 0, mstrace.shape[1])
    minarr = np.zeros(mstrace.shape[0])
    indx = ymax > ymin
    minarr[indx] = np.array([ np.amin(t[l:h])
                                for t,l,h in zip(mstrace[indx], ymin[indx], ymax[indx]) ])
    return minarr


def new_phys_to_pix(array, diff):
    if len(array.shape) > 2:
        msgs.error('Input array must have two dimensions or less!')
    if len(diff.shape) != 1:
        msgs.error('Input difference array must be 1D!')
    _array = np.atleast_2d(array)
    doravel = len(array.shape) != 2
    pix = np.argmin(np.absolute(_array[:,:,None] - diff[None,None,:]), axis=2).astype(int)
    return pix.ravel() if doravel else pix

#    sz_a, sz_n = _array.shape
#    sz_d = diff.size
#
#    pix = np.zeros((sz_a,sz_n), dtype=int)
#    for n in range(0,sz_n):
#        for a in range(0,sz_a):
#            mind = 0
#            mindv = _array[a,n]-diff[0]
#
#            for d in range(1,sz_d):
#                test = _array[a,n]-diff[d]
#                if test < 0.0: test *= -1.0
#                if test < mindv:
#                    mindv = test
#                    mind = d
#                if _array[a,n]-diff[d] < 0.0: break
#            pix[a,n] = mind
#    return pix.ravel() if doravel else pix

# Weighted boxcar smooothing with rejection
def new_smooth_x(array, weight, fact, rejhilo, maskval):
    hf = fact // 2

    sz_x, sz_y = array.shape

    smtarr = np.zeros((sz_x,sz_y), dtype=float)
    medarr = np.zeros((fact+1), dtype=float)
    wgtarr = np.zeros((fact+1), dtype=float)

    for y in range(sz_y):
        for x in range(sz_x):
            for b in range(fact+1):
                if (x+b-hf < 0) or (x+b-hf >= sz_x):
                    wgtarr[b] = 0.0
                else:
                    medarr[b] = array[x+b-hf,y]
                    wgtarr[b] = weight[x+b-hf,y]
            smtarr[x,y] = new_mean_weight(medarr, wgtarr, rejhilo, maskval)
    return smtarr


def new_tilts_image(tilts, lordloc, rordloc, pad, sz_y):
    """
    Using the tilt (assumed to be fit with a first order polynomial)
    generate an image of the tilts for each slit.

    Parameters
    ----------
    tilts : ndarray
      An (m x n) 2D array specifying the tilt (i.e. gradient) at each
      pixel along the spectral direction (m) for each slit (n).
    lordloc : ndarray
      Location of the left slit edges
    rordloc : ndarray
      Location of the right slit edges
    pad : int
      Set the tilts within each slit, and extend a number of pixels
      outside the slit edges (this number is set by pad).
    sz_y : int
      Number of detector pixels in the spatial direction.

    Returns
    -------
    tiltsimg : ndarray
      An image the same size as the science frame, containing values from 0-1.
      0/1 corresponds to the bottom/top of the detector (in the spectral direction),
      and constant wavelength is represented by a single value from 0-1.

    """
    sz_x, sz_o = tilts.shape
    dszx = (sz_x-1.0)

    tiltsimg = np.zeros((sz_x,sz_y), dtype=float)
    for o in range(sz_o):
        for x in range(sz_x):
            ow = (rordloc[x,o]-lordloc[x,o])/2.0
            oc = (rordloc[x,o]+lordloc[x,o])/2.0
            ymin = int(oc-ow) - pad
            ymax = int(oc+ow) + 1 + pad
            # Check we are in bounds
            if ymin < 0:
                ymin = 0
            elif ymax < 0:
                continue
            if ymax > sz_y-1:
                ymax = sz_y-1
            elif ymin > sz_y-1:
                continue
            # Set the tilt value at each pixel in this row
            for y in range(ymin, ymax):
                yv = (y-lordloc[x, o])/ow - 1.0
                tiltsimg[x,y] = (tilts[x,o]*yv + x)/dszx
    return tiltsimg

    '''  Not sure where this code came from..
    sz_x, sz_o = tilts.shape
    dszx = (sz_x-1.0)

    ow = (rordloc-lordloc)/2.0
    oc = (rordloc+lordloc)/2.0

    ymin = (oc-ow).astype(int) - pad
    ymax = (oc+ow).astype(int) + 1 + pad

    indx = (ymax >= 0) & (ymin < sz_y)
    ymin[ymin < 0] = 0
    ymax[ymax > sz_y-1] = sz_y-1

    tiltsimg = np.zeros((sz_x,sz_y), dtype=float)

    xv = np.arange(sz_x).astype(int)
    for o in range(sz_o):
        if np.sum(indx[:,o]) == 0:
            continue
        for x in xv[indx[:,o]]:
            # Set the tilt value at each pixel in this row
            for y in range(ymin[x,o], ymax[x,o]):
                yv = (y-lordloc[x,o])/ow[x,o] - 1.0
                tiltsimg[x,y] = (tilts[x,o]*yv + x)/dszx

    return tiltsimg
    '''


def slit_trace_qa(slf, frame, ltrace, rtrace, extslit, desc="",
                  root='trace', normalize=True, use_slitid=None):
    """ Generate a QA plot for the slit traces

    Parameters
    ----------
    slf : class
      An instance of the Science Exposure Class
    frame : ndarray
      trace image
    ltrace : ndarray
      Left slit edge traces
    rtrace : ndarray
      Right slit edge traces
    extslit : ndarray
      Mask of extrapolated slits (True = extrapolated)
    desc : str, optional
      A description to be used as a title for the page
    root : str, optional
      Root name for generating output file, e.g. msflat_01blue_000.fits
    normalize: bool, optional
      Normalize the flat?  If not, use zscale for output
    """

    plt.rcdefaults()
    plt.rcParams['font.family']= 'times new roman'
    ticks_font = font_manager.FontProperties(family='times new roman', style='normal', size=16,
                                             weight='normal', stretch='normal')

    # Outfile
    method = inspect.stack()[0][3]
    outfile = arqa.set_qa_filename(slf.setup, method)
    # if outfil is None:
    #     if '.fits' in root: # Expecting name of msflat FITS file
    #         outfil = root.replace('.fits', '_trc.pdf')
    #         outfil = outfil.replace('MasterFrames', 'Plots')
    #     else:
    #         outfil = root+'.pdf'
    ntrc = ltrace.shape[1]
    ycen = np.arange(frame.shape[0])
    # Normalize flux in the traces
    if normalize:
        nrm_frame = np.zeros_like(frame)
        for ii in range(ntrc):
            xtrc = (ltrace[:, ii] + rtrace[:, ii])/2.
            ixtrc = np.round(xtrc).astype(int)
            # Simple 'extraction'
            dumi = np.zeros((frame.shape[0], 3))
            for jj in range(3):
                dumi[:, jj] = frame[ycen, ixtrc-1+jj]
            trc = np.median(dumi, axis=1)
            # Find portion of the image and normalize
            for yy in ycen:
                xi = max(0, int(ltrace[yy, ii])-3)
                xe = min(frame.shape[1], int(rtrace[yy, ii])+3)
                # Fill + normalize
                nrm_frame[yy, xi:xe] = frame[yy, xi:xe] / trc[yy]
        sclmin, sclmax = 0.4, 1.1
    else:
        nrm_frame = frame.copy()
        nrm_frame[frame > 0.0] = np.sqrt(nrm_frame[frame > 0.0])
        sclmin, sclmax = arplot.zscale(nrm_frame)

    # Plot
    plt.clf()

    ax = plt.gca()
#    set_fonts(ax)
    for label in ax.get_yticklabels():
        label.set_fontproperties(ticks_font)
    for label in ax.get_xticklabels():
        label.set_fontproperties(ticks_font)
    cmm = cm.Greys_r
    mplt = plt.imshow(nrm_frame, origin='lower', cmap=cmm, interpolation=None,
                      extent=(0., frame.shape[1], 0., frame.shape[0]))
    mplt.set_clim(vmin=sclmin, vmax=sclmax)

    # Axes
    plt.xlim(0., frame.shape[1])
    plt.ylim(0., frame.shape[0])
    plt.tick_params(axis='both', which='both', bottom='off', top='off', left='off', right='off',
                    labelbottom='off', labelleft='off')

    # Traces
    iy = int(frame.shape[0]/2.)
    for ii in range(ntrc):
        if extslit[ii] is True:
            ptyp = ':'
        else:
            ptyp = '--'
        # Left
        plt.plot(ltrace[:, ii]+0.5, ycen, 'r'+ptyp, linewidth=0.3, alpha=0.7)
        # Right
        plt.plot(rtrace[:, ii]+0.5, ycen, 'c'+ptyp, linewidth=0.3, alpha=0.7)
        # Label
        if use_slitid:
            slitid, _, _ = arspecobj.get_slitid(slf, use_slitid, ii, ypos=0.5)
            lbl = 'S{:04d}'.format(slitid)
        else:
            lbl = '{0:d}'.format(ii+1)
        plt.text(0.5*(ltrace[iy, ii]+rtrace[iy, ii]), ycen[iy], lbl, color='green', ha='center', size='small')
    # Title
    tstamp = arqa.gen_timestamp()
    if desc == "":
        plt.suptitle(tstamp)
    else:
        plt.suptitle(desc+'\n'+tstamp)

    # Write
    plt.savefig(outfile, dpi=800)
    plt.close()

    plt.rcdefaults()


def trace_slits(slf, mstrace, det, pcadesc="", maskBadRows=False, min_sqm=30.):
    """
    This routine traces the locations of the slit edges

    Parameters
    ----------
    slf : Class instance
      An instance of the Science Exposure class
    mstrace : numpy ndarray
      Calibration frame that will be used to identify slit traces (in most cases, the slit edge)
    det : int
      Index of the detector
    pcadesc : str, optional
      A descriptive string of text to be annotated as a title on the QA PCA plots
    maskBadRows : bool, optional
      Mostly useful for echelle data where the slit edges are bent relative to
      the pixel columns. Do not set this keyword to True if slit edges are
      almost aligned with the pixel columns.
    min_sqm : float, optional
      Minimum error used when detecting a slit edge

    Returns
    -------
    lcenint : ndarray
      Locations of the left slit edges (in physical pixel coordinates)
    rcenint : ndarray
      Locations of the right slit edges (in physical pixel coordinates)
    extrapord : ndarray
      A boolean mask indicating if an order was extrapolated (True = extrapolated)
    """
    dnum = settings.get_dnum(det)
    ednum = 100000  # A large dummy number used for slit edge assignment. ednum should be larger than the number of edges detected

    msgs.info("Preparing trace frame for slit detection")
    # Generate a binned (or smoothed) version of the trace frame
    binarr = ndimage.uniform_filter(mstrace, size=(3, 1),mode='mirror')
    binbpx = slf._bpix[det-1].copy()
    plxbin = slf._pixlocn[det-1][:, :, 0].copy()
    plybin = slf._pixlocn[det-1][:, :, 1].copy()
    if msgs._debug["trace"]:
        # Use this for debugging
        binbpx = np.zeros(mstrace.shape, dtype=np.int)
        xs = np.arange(mstrace.shape[0] * 1.0) * settings.spect[dnum]['xgap']
        xt = 0.5 + np.arange(mstrace.shape[0] * 1.0) + xs
        ys = np.arange(mstrace.shape[1]) * settings.spect[dnum]['ygap'] * settings.spect[dnum]['ysize']
        yt = settings.spect[dnum]['ysize'] * (0.5 + np.arange(mstrace.shape[1] * 1.0)) + ys
        xloc, yloc = np.meshgrid(xt, yt)
        plxbin, plybin = xloc.T, yloc.T
    #    binby = 5
#    binarr = arcyutils.bin_x(mstrace, binby, 0)
#    binbpx = arcyutils.bin_x(slf._bpix[det-1], binby, 0)
#    plxbin = arcyutils.bin_x(slf._pixlocn[det-1][:,:,0], binby, 1)
#    plybin = arcyutils.bin_x(slf._pixlocn[det-1][:,:,1], binby, 1)

    # Specify how many times to repeat the median filter
    medrep = 3
    if len(settings.argflag['trace']['slits']['single']) > 0:
        edgearr = np.zeros(binarr.shape, dtype=np.int)
        # Add a user-defined slit?
        # Syntax is a list of values, 2 per detector that define the slit
        # according to column values.  The 2nd value (for the right edge)
        # must be >0 to be applied.  Example for LRISr [-1, -1, 7, 295]
        # which means the code skips user-definition for the first detector
        # but adds one for the 2nd.
        ledge, redge = (det-1)*2, (det-1)*2+1
        if settings.argflag['trace']['slits']['single'][redge] > 0:
            msgs.warn("Using input slit edges on detector {:d}: [{:g},{:g}]".format(
                    det,
                    settings.argflag['trace']['slits']['single'][ledge],
                    settings.argflag['trace']['slits']['single'][redge]))
            msgs.warn("Better know what you are doing!")
            edgearr[:, settings.argflag['trace']['slits']['single'][ledge]] = -1
            edgearr[:, settings.argflag['trace']['slits']['single'][redge]] = +1
    else:
        # Even better would be to fit the filt/sqrt(abs(binarr)) array with a Gaussian near the maximum in each column
        msgs.info("Detecting slit edges")
        # Generate sigma image
        sqmstrace = np.sqrt(np.abs(binarr))
        for ii in range(medrep):
            sqmstrace = ndimage.median_filter(sqmstrace, size=(3, 7))
        # Make sure there are no spuriously low pixels
        sqmstrace[(sqmstrace < 1.0) & (sqmstrace >= 0.0)] = 1.0
        sqmstrace[(sqmstrace > -1.0) & (sqmstrace <= 0.0)] = -1.0
        # Apply a Sobel filter
        filt = ndimage.sobel(sqmstrace, axis=1, mode=settings.argflag['trace']['slits']['sobel']['mode'])
        msgs.info("Applying bad pixel mask")
        filt *= (1.0 - binbpx)  # Apply to the bad pixel mask
        siglev = np.sign(filt)*(filt**2)/np.maximum(sqmstrace, min_sqm)
        tedges = np.zeros(binarr.shape, dtype=np.float)
        wl = np.where(siglev > +settings.argflag['trace']['slits']['sigdetect'])  # A positive gradient is a left edge
        wr = np.where(siglev < -settings.argflag['trace']['slits']['sigdetect'])  # A negative gradient is a right edge
        tedges[wl] = -1.0
        tedges[wr] = +1.0
        if False:
            import astropy.io.fits as pyfits
            hdu = pyfits.PrimaryHDU(filt)
            hdu.writeto("filt_{0:02d}.fits".format(det), overwrite=True)
            hdu = pyfits.PrimaryHDU(sqmstrace)
            hdu.writeto("sqmstrace_{0:02d}.fits".format(det), overwrite=True)
            hdu = pyfits.PrimaryHDU(binarr)
            hdu.writeto("binarr_{0:02d}.fits".format(det), overwrite=True)
            hdu = pyfits.PrimaryHDU(siglev)
            hdu.writeto("siglev_{0:02d}.fits".format(det), overwrite=True)
        # Clean the edges
        wcl = np.where((ndimage.maximum_filter1d(siglev, 10, axis=1) == siglev) & (tedges == -1))
        wcr = np.where((ndimage.minimum_filter1d(siglev, 10, axis=1) == siglev) & (tedges == +1))
        nedgear = np.zeros(siglev.shape, dtype=np.int)
        nedgear[wcl] = -1
        nedgear[wcr] = +1
        #nedgear = arcytrace.clean_edges(siglev, tedges)
        if maskBadRows:
            msgs.info("Searching for bad pixel rows")
            edgsum = np.sum(nedgear, axis=0)
            sigma = 1.4826*np.median(np.abs(edgsum-np.median(edgsum)))
            w = np.where(np.abs(edgsum) >= 1.5*sigma)[0]
            maskcols = np.unique(np.append(w, np.append(w+1, w-1)))
            msgs.info("Masking {0:d} bad pixel rows".format(maskcols.size))
            for i in range(maskcols.size):
                if maskcols[i] < 0 or maskcols[i] >= nedgear.shape[1]:
                    continue
                nedgear[:, maskcols[i]] = 0
        ######
        msgs.info("Applying bad pixel mask")
        nedgear *= (1-binbpx.astype(np.int))  # Apply to the bad pixel mask
        # eroll = np.roll(binbpx, 1, axis=1)
        # eroll[:,0] = eroll[:,1]
        # nedgear *= (1.0-eroll)  # Apply to the new detection algorithm (with shift)
        # Now roll back
        # nedgear = np.roll(nedgear, -1, axis=1)
        # edgearr = np.zeros_like(nedgear)
        # edgearr[np.where((nedgear == +1) | (tedgear == +1))] = +1
        # edgearr[np.where((nedgear == -1) | (tedgear == -1))] = -1
        sigedg = np.copy(siglev)
        sigedg[np.where(nedgear == 0)] = 0
        sigedg[np.where(np.isinf(sigedg) | np.isnan(sigedg))] = 0
        if settings.argflag['trace']['slits']['number'] > 0:
            # Now identify the number of most significantly detected peaks (specified by the user)
            amnmx = np.argsort(sigedg, axis=1)
            edgearr = np.zeros(binarr.shape, dtype=np.int)
            xsm = np.arange(binarr.shape[0])
            for ii in range(0, settings.argflag['trace']['slits']['number']):
                wset = np.where(sigedg[(xsm, amnmx[:, ii])] != 0)
                edgearr[(wset[0], amnmx[wset[0], ii])] = 1
                wset = np.where(sigedg[(xsm, amnmx[:, amnmx.shape[1] - 1 - ii])] != 0)
                edgearr[(wset[0], amnmx[wset[0], amnmx.shape[1] - 1 - ii])] = -1
        else:
            edgearr = np.copy(nedgear)

    # Assign a number to each of the edges
#    _edgearr = edgearr.copy()
#    t = time.clock()
#    _lcnt, _rcnt = arcytrace.match_edges(_edgearr, ednum)
#    print('Old match_edges: {0} seconds'.format(time.clock() - t))
    __edgearr = edgearr.copy()
#    t = time.clock()
    lcnt, rcnt = new_match_edges(__edgearr, ednum)
#    print('New match_edges: {0} seconds'.format(time.clock() - t))
#    print(lcnt, _lcnt, rcnt, _rcnt)
#    print(np.sum(__edgearr != _edgearr))
#    plt.imshow(_edgearr, origin='lower', interpolation='nearest', aspect='auto')
#    plt.show()
#    plt.imshow(__edgearr, origin='lower', interpolation='nearest', aspect='auto')
#    plt.show()
#    assert np.sum(_lcnt != lcnt) == 0, 'Difference between old and new match_edges, lcnt'
#    assert np.sum(_rcnt != rcnt) == 0, 'Difference between old and new match_edges, rcnt'
#    assert np.sum(__edgearr != _edgearr) == 0, 'Difference between old and new match_edges, edgearr'
    edgearr = __edgearr

    if lcnt >= ednum or rcnt >= ednum:
        msgs.error("Found more edges than allowed by ednum. Set ednum to a larger number.")
    if lcnt == 1:
        letxt = "edge"
    else:
        letxt = "edges"
    if rcnt == 1:
        retxt = "edge"
    else:
        retxt = "edges"
    msgs.info("{0:d} left {1:s} and {2:d} right {3:s} were found in the trace".format(lcnt, letxt, rcnt, retxt))
    if (lcnt == 0) and (rcnt == 0):
        if np.median(binarr) > 500:
            msgs.warn("Found flux but no edges.  Assuming they go to the edge of the detector.")
            edgearr[:, -1] = 2*ednum
            rcnt = 1
            edgearr[:, 0] = -2*ednum
            lcnt = 1
        else:
            msgs.error("Unable to trace any edges"+msgs.newline()+"try a different method to trace the order edges")
    elif rcnt == 0:
        msgs.warn("Unable to find a right edge. Adding one in.")
        # Respecting the BPM (using first column where there is no mask)
        sum_bpm = np.sum(binbpx, axis=0)
        gdi1 = np.max(np.where(sum_bpm == 0)[0])
        # Apply
        edgearr[:, gdi1] = 2*ednum
        rcnt = 1
    elif lcnt == 0:
        msgs.warn("Unable to find a left edge. Adding one in.")
        # Respecting the BPM (using first column where there is no mask)
        sum_bpm = np.sum(binbpx, axis=0)
        gdi0 = np.min(np.where(sum_bpm == 0)[0])
        # Apply
        edgearr[:, gdi0] = -2*ednum
        lcnt = 1
    msgs.info("Assigning slit edge traces")
    # Find the most common set of edges
    minvf, maxvf = plxbin[0, 0], plxbin[-1, 0]
    edgearrcp = edgearr.copy()
    # If slits are set as "close" by the user, take the absolute value
    # of the detections and ignore the left/right edge detections
    if settings.argflag['trace']['slits']['maxgap'] is not None:
        edgearrcp[np.where(edgearrcp < 0)] += 1 + np.max(edgearrcp) - np.min(edgearrcp)
    # Assign left edges
    msgs.info("Assigning left slit edges")
    if lcnt == 1:
        edgearrcp[np.where(edgearrcp <= -2*ednum)] = -ednum
    else:
        assign_slits(binarr, edgearrcp, lor=-1)
    # Assign right edges
    msgs.info("Assigning right slit edges")
    if rcnt == 1:
        edgearrcp[np.where(edgearrcp >= 2*ednum)] = ednum
    else:
        assign_slits(binarr, edgearrcp, lor=+1)
    if settings.argflag['trace']['slits']['maxgap'] is not None:
        vals = np.sort(np.unique(edgearrcp[np.where(edgearrcp != 0)]))
#        print('calling close_edges')
#        exit()
        hasedge = arcytrace.close_edges(edgearrcp, vals, int(settings.argflag['trace']['slits']['maxgap']))
        # Find all duplicate edges
        edgedup = vals[np.where(hasedge == 1)]
        if edgedup.size > 0:
            for jj in range(edgedup.size):
                # Raise all remaining edges by one
                if jj != edgedup.size-1:
                    edgedup[jj+1:] += 1
                edgearrcp[np.where(edgearrcp > edgedup[jj])] += 1
                # Now investigate the duplicate
                wdup = np.where(edgearrcp == edgedup[jj])
                alldup = edgearr[wdup]
                alldupu = np.unique(alldup)
                cntr = Counter(edg for edg in alldup)
                commn = cntr.most_common(alldupu.size)
                shftsml = np.zeros(len(commn))
                shftarr = np.zeros(wdup[0].size, dtype=np.int)
                wghtarr = np.zeros(len(commn))
                duploc = [None for ii in range(len(commn))]
                for ii in range(len(commn)):
                    wghtarr[ii] = commn[ii][1]
                    duploc[ii] = np.where(edgearr[wdup] == commn[ii][0])
                changesmade = True
                while changesmade:
                    # Keep shifting pixels until the best match is found
                    changesmade = False
                    # First calculate the old model
                    cf = arutils.func_fit(wdup[0], wdup[1]+shftarr,
                                          settings.argflag['trace']['slits']['function'],
                                          settings.argflag['trace']['slits']['polyorder'],
                                          minv=0, maxv=binarr.shape[0]-1)
                    cenmodl = arutils.func_val(cf, np.arange(binarr.shape[0]),
                                               settings.argflag['trace']['slits']['function'],
                                               minv=0, maxv=binarr.shape[0]-1)
                    chisqold = np.abs(cenmodl[wdup[0]]-wdup[1]-shftarr).sum()
                    for ii in range(1, len(commn)):
                        # Shift by +1
                        adj = np.zeros(wdup[0].size)
                        adj[duploc[ii]] += 1
                        cf = arutils.func_fit(wdup[0], wdup[1]+shftarr+adj,
                                              settings.argflag['trace']['slits']['function'],
                                              settings.argflag['trace']['slits']['polyorder'],
                                              minv=0, maxv=binarr.shape[0]-1)
                        cenmodl = arutils.func_val(cf, np.arange(binarr.shape[0]),
                                                   settings.argflag['trace']['slits']['function'],
                                                   minv=0, maxv=binarr.shape[0]-1)
                        chisqp = np.abs(cenmodl[wdup[0]]-wdup[1]-shftarr-adj).sum()
                        # Shift by -1
                        adj = np.zeros(wdup[0].size)
                        adj[duploc[ii]] -= 1
                        cf = arutils.func_fit(wdup[0], wdup[1]+shftarr+adj,
                                              settings.argflag['trace']['slits']['function'],
                                              settings.argflag['trace']['slits']['polyorder'],
                                              minv=0, maxv=binarr.shape[0]-1)
                        cenmodl = arutils.func_val(cf, np.arange(binarr.shape[0]),
                                                   settings.argflag['trace']['slits']['function'],
                                                   minv=0, maxv=binarr.shape[0]-1)
                        chisqm = np.abs(cenmodl[wdup[0]]-wdup[1]-shftarr-adj).sum()
                        # Test which solution is best:
                        if chisqold < chisqp and chisqold < chisqm:
                            # No changes are needed
                            continue
                        else:
                            changesmade = True
                            if chisqp < chisqm:
                                shftarr[duploc[ii]] += 1
                                shftsml[ii] += 1
                            else:
                                shftarr[duploc[ii]] -= 1
                                shftsml[ii] -= 1
                # Find the two most common edges
                cntr = Counter(sarr for sarr in shftarr)
                commn = cntr.most_common(2)
                if commn[0][0] > commn[1][0]:  # Make sure that suffix 'a' is assigned the leftmost edge
                    wdda = np.where(shftarr == commn[0][0])
                    wddb = np.where(shftarr == commn[1][0])
                    shadj = commn[0][0] - commn[1][0]
                else:
                    wdda = np.where(shftarr == commn[1][0])
                    wddb = np.where(shftarr == commn[0][0])
                    shadj = commn[1][0] - commn[0][0]
                wvla = np.unique(edgearr[wdup][wdda])
                wvlb = np.unique(edgearr[wdup][wddb])
                # Now generate the dual edge
#                print('calling dual_edge')
#                exit()
                arcytrace.dual_edge(edgearr, edgearrcp, wdup[0], wdup[1], wvla, wvlb, shadj,
                                    int(settings.argflag['trace']['slits']['maxgap']), edgedup[jj])
        # Now introduce new edge locations
        vals = np.sort(np.unique(edgearrcp[np.where(edgearrcp != 0)]))
#        print('calling close_slits')
#        exit()
        edgearrcp = arcytrace.close_slits(binarr, edgearrcp, vals, int(settings.argflag['trace']['slits']['maxgap']))
    # Update edgearr
    edgearr = edgearrcp.copy()
    iterate = True
    # Get the final estimates of left and right edges
    eaunq = np.unique(edgearr)
    lcnt = np.where(eaunq < 0)[0].size
    rcnt = np.where(eaunq > 0)[0].size
    if lcnt == 0:
        msgs.warn("Unable to find a left edge. Adding one in.")
        edgearr[:, 0] = -2 * ednum
        lcnt = 1
    if rcnt == 0:
        msgs.warn("Unable to find a right edge. Adding one in.")
        edgearr[:, -1] = 2 * ednum
        rcnt = 1
    if (lcnt == 1) & (rcnt > 1):
        msgs.warn("Only one left edge, and multiple right edges.")
        msgs.info("Restricting right edge detection to the most significantly detected edge.")
        wtst = np.where(eaunq > 0)[0]
        bval, bidx = -np.median(siglev[np.where(edgearr == eaunq[wtst[0]])]), 0
        for r in range(1, rcnt):
            wed = np.where(edgearr == eaunq[wtst[r]])
            tstv = -np.median(siglev[wed])
            if tstv > bval:
                bval = tstv
                bidx = r
        edgearr[np.where((edgearr > 0) & (edgearr != eaunq[wtst[bidx]]))] = 0
        edgearr[np.where(edgearr > 0)] = +ednum  # Reset the edge value
        rcnt = 1
    if (lcnt > 1) & (rcnt == 1):
        msgs.warn("Only one right edge, and multiple left edges.")
        msgs.info("Restricting left edge detection to the most significantly detected edge.")
        wtst = np.where(eaunq < 0)[0]
        bval, bidx = np.median(siglev[np.where(edgearr == eaunq[wtst[0]])]), 0
        for r in range(1, lcnt):
            wed = np.where(edgearr == eaunq[wtst[r]])
            tstv = np.median(siglev[wed])
            if tstv > bval:
                bval = tstv
                bidx = r
        edgearr[np.where((edgearr < 0) & (edgearr != eaunq[wtst[bidx]]))] = 0
        edgearr[np.where(edgearr < 0)] = -ednum  # Reset the edge value
        lcnt = 1
    if lcnt == 1:
        letxt = "edge"
    else:
        letxt = "edges"
    if rcnt == 1:
        retxt = "edge"
    else:
        retxt = "edges"
    msgs.info("{0:d} left {1:s} and {2:d} right {3:s} were found in the trace".format(lcnt, letxt, rcnt, retxt))
    while iterate:
        # Calculate the minimum and maximum left/right edges
        ww = np.where(edgearr < 0)
        lmin, lmax = -np.max(edgearr[ww]), -np.min(edgearr[ww])  # min/max are switched because of the negative signs
        ww = np.where(edgearr > 0)
        rmin, rmax = np.min(edgearr[ww]), np.max(edgearr[ww])  # min/max are switched because of the negative signs
        #msgs.info("Ignoring any slit that spans < {0:3.2f}x{1:d} pixels on the detector".format(settings.argflag['trace']['slits']['fracignore'], int(edgearr.shape[0]*binby)))

        # JFH I think this should be using the spatial dimension of the image and not the spectral dimension of the image, and am changing it accordingly
#        msgs.info("Ignoring any slit that spans < {0:3.2f}x{1:d} pixels on the detector".format(settings.argflag['trace']['slits']['fracignore'], int(edgearr.shape[0])))
#        fracpix = int(settings.argflag['trace']['slits']['fracignore']*edgearr.shape[0])
        msgs.info("Ignoring any slit that spans < {0:3.2f}x{1:d} pixels on the detector".format(settings.argflag['trace']['slits']['fracignore'], int(edgearr.shape[1])))
        fracpix = int(settings.argflag['trace']['slits']['fracignore']*edgearr.shape[1])
#        print('calling ignore_orders')
#        t = time.clock()
#        _edgearr = edgearr.copy()
#        _lnc, _lxc, _rnc, _rxc, _ldarr, _rdarr = arcytrace.ignore_orders(_edgearr, fracpix, lmin, lmax, rmin, rmax)
#        print('Old ignore_orders: {0} seconds'.format(time.clock() - t))
#        t = time.clock()
        __edgearr = edgearr.copy()
        lnc, lxc, rnc, rxc, ldarr, rdarr = new_ignore_orders(__edgearr, fracpix, lmin, lmax, rmin, rmax)
#        print('New ignore_orders: {0} seconds'.format(time.clock() - t))
#        assert np.sum(_lnc != lnc) == 0, 'Difference between old and new ignore_orders, lnc'
#        assert np.sum(_lxc != lxc) == 0, 'Difference between old and new ignore_orders, lxc'
#        assert np.sum(_rnc != rnc) == 0, 'Difference between old and new ignore_orders, rnc'
#        assert np.sum(_rxc != rxc) == 0, 'Difference between old and new ignore_orders, rxc'
#        assert np.sum(_ldarr != ldarr) == 0, 'Difference between old and new ignore_orders, ldarr'
#        assert np.sum(_rdarr != rdarr) == 0, 'Difference between old and new ignore_orders, rdarr'
#        assert np.sum(__edgearr != _edgearr) == 0, 'Difference between old and new ignore_orders, edgearr'

        edgearr = __edgearr

        lmin += lnc
        rmin += rnc
        lmax -= lxc
        rmax -= rxc
        iterate = False
        if settings.argflag['trace']['slits']['number'] == 1:  # Another check on slits for singleSlit
            if lmax < lmin:
                msgs.warn("Unable to find a left edge2. Adding one in.")
                iterate = True
                edgearr[:,0] = -2*ednum
                lcnt = 1
            if rmax < rmin:
                msgs.warn("Unable to find a right edge2. Adding one in.")
                iterate = True
                edgearr[:,-1] = 2*ednum
                rcnt = 1
    # Trace left slit edges
    # First, determine the model for the most common left slit edge
    wcm = np.where(edgearr < 0)
    cntr = Counter(edg for edg in edgearr[wcm])
    commn = cntr.most_common(1)
    wedx, wedy = np.where(edgearr == commn[0][0])
    msk, cf = arutils.robust_polyfit(wedx, wedy,
                                     settings.argflag['trace']['slits']['polyorder'],
                                     function=settings.argflag['trace']['slits']['function'],
                                     minv=0, maxv=binarr.shape[0]-1)
    cenmodl = arutils.func_val(cf, np.arange(binarr.shape[0]),
                               settings.argflag['trace']['slits']['function'],
                               minv=0, maxv=binarr.shape[0]-1)

    msgs.info("Fitting left slit traces")
    lcoeff = np.zeros((1+settings.argflag['trace']['slits']['polyorder'], lmax-lmin+1))
    ldiffarr = np.zeros(lmax-lmin+1)
    lwghtarr = np.zeros(lmax-lmin+1)
    lnmbrarr = np.zeros(lmax-lmin+1)
    offs = cenmodl[int(binarr.shape[0]/2)]
#    lfail = np.array([])
#    minvf, maxvf = slf._pixlocn[det-1][0, 0, 0], slf._pixlocn[det-1][-1, 0, 0]
    for i in range(lmin, lmax+1):
        w = np.where(edgearr == -i)
        if np.size(w[0]) <= settings.argflag['trace']['slits']['polyorder']+2:
            # lfail = np.append(lfail,i-lmin)
            continue
        tlfitx = plxbin[w]
        tlfity = plybin[w]
        ldiffarr[i-lmin] = np.mean(w[1]-cenmodl[w[0]]) + offs
        lwghtarr[i-lmin] = np.size(w[0])/float(binarr.shape[0])
        lnmbrarr[i-lmin] = -i
        #lcoeff[:, i-lmin] = arutils.func_fit(tlfitx, tlfity, settings.argflag['trace']['slits']['function'],
        #                                     settings.argflag['trace']['slits']['polyorder'], minv=minvf, maxv=maxvf)
        msk, lcoeff[:, i-lmin] = arutils.robust_polyfit(tlfitx, tlfity,
                                                        settings.argflag['trace']['slits']['polyorder'],
                                                        function=settings.argflag['trace']['slits']['function'],
                                                        minv=minvf, maxv=maxvf)
#		xv=np.linspace(0,edgearr.shape[0])
#		yv=np.polyval(coeffl[i-lmin,:],xv)
#		plt.plot(w[0],w[1],'ro')
#		plt.plot(xv,yv,'r-')
#		plt.show()
#		plt.clf()
    # Trace right slit edges
    # First, determine the model for the most common right slit edge
    wcm = np.where(edgearr > 0)
    cntr = Counter(edg for edg in edgearr[wcm])
    commn = cntr.most_common(1)
    wedx, wedy = np.where(edgearr == commn[0][0])
    msk, cf = arutils.robust_polyfit(wedx, wedy,
                                     settings.argflag['trace']['slits']['polyorder'],
                                     function=settings.argflag['trace']['slits']['function'],
                                     minv=0, maxv=binarr.shape[0]-1)
    cenmodl = arutils.func_val(cf, np.arange(binarr.shape[0]),
                               settings.argflag['trace']['slits']['function'],
                               minv=0, maxv=binarr.shape[0]-1)

    msgs.info("Fitting right slit traces")
    rcoeff = np.zeros((1+settings.argflag['trace']['slits']['polyorder'], rmax-rmin+1))
    rdiffarr = np.zeros(rmax-rmin+1)
    rwghtarr = np.zeros(rmax-rmin+1)
    rnmbrarr = np.zeros(rmax-rmin+1)
    offs = cenmodl[int(binarr.shape[0]/2)]
#	rfail = np.array([])
    for i in range(rmin, rmax+1):
        w = np.where(edgearr == i)
        if np.size(w[0]) <= settings.argflag['trace']['slits']['polyorder']+2:
#			rfail = np.append(rfail, i-rmin)
            continue
        tlfitx = plxbin[w]
        tlfity = plybin[w]
        #rcoeff[:, i-rmin] = arutils.func_fit(tlfitx, tlfity, settings.argflag['trace']['slits']['function'],
        #                                     settings.argflag['trace']['slits']['polyorder'], minv=minvf, maxv=maxvf)
        rdiffarr[i-rmin] = np.mean(w[1]-cenmodl[w[0]]) + offs
        rwghtarr[i-rmin] = np.size(w[0])/float(binarr.shape[0])
        rnmbrarr[i-rmin] = i
        msk, rcoeff[:, i-rmin] = arutils.robust_polyfit(tlfitx, tlfity,
                                                       settings.argflag['trace']['slits']['polyorder'],
                                                       function=settings.argflag['trace']['slits']['function'],
                                                       minv=minvf, maxv=maxvf)
    # Check if no further work is needed (i.e. there only exists one order)
    if (lmax+1-lmin == 1) and (rmax+1-rmin == 1):
        # Just a single order has been identified (i.e. probably longslit)
        msgs.info("Only one slit was identified. Should be a longslit.")
        xint = slf._pixlocn[det-1][:, 0, 0]
        lcenint = np.zeros((mstrace.shape[0], 1))
        rcenint = np.zeros((mstrace.shape[0], 1))
        lcenint[:, 0] = arutils.func_val(lcoeff[:, 0], xint, settings.argflag['trace']['slits']['function'],
                                         minv=minvf, maxv=maxvf)
        rcenint[:, 0] = arutils.func_val(rcoeff[:, 0], xint, settings.argflag['trace']['slits']['function'],
                                         minv=minvf, maxv=maxvf)
        return lcenint, rcenint, np.zeros(1, dtype=np.bool)
    msgs.info("Synchronizing left and right slit traces")
    # Define the array of pixel values along the dispersion direction
    xv = plxbin[:, 0]
    num = (lmax-lmin)//2
    lval = lmin + num  # Pick an order, somewhere in between lmin and lmax
    lv = (arutils.func_val(lcoeff[:, lval-lmin], xv, settings.argflag['trace']['slits']['function'], minv=minvf, maxv=maxvf)+0.5).astype(np.int)
    if np.any(lv < 0) or np.any(lv+1 >= binarr.shape[1]):
        msgs.warn("At least one slit is poorly traced")
        msgs.info("Refer to the manual, and adjust the input trace parameters")
        msgs.error("Cannot continue without a successful trace")
    mnvalp = np.median(binarr[:, lv+1])  # Go one row above and one row below an order edge,
    mnvalm = np.median(binarr[:, lv-1])  # then see which mean value is greater.


    """
    lvp = (arutils.func_val(lcoeff[:,lval+1-lmin],xv,settings.argflag['trace']['slits']['function'],min=minvf,max=maxvf)+0.5).astype(np.int)
    edgbtwn = arcytrace.find_between(edgearr,lv,lvp,1)
    print lval, edgbtwn
    # edgbtwn is a 3 element array that determines what is between two adjacent left edges
    # edgbtwn[0] is the next right order along, from left order lval
    # edgbtwn[1] is only !=-1 when there's an order overlap.
    # edgebtwn[2] is only used when a left order is found before a right order
    if edgbtwn[0] == -1 and edgbtwn[1] == -1:
        rsub = edgbtwn[2]-(lval) # There's an order overlap
    elif edgbtwn[1] == -1: # No overlap
        rsub = edgbtwn[0]-(lval)
    else: # There's an order overlap
        rsub = edgbtwn[1]-(lval)
    """
    if msgs._debug['trace']:
        debugger.set_trace()
    if mnvalp > mnvalm:
        lvp = (arutils.func_val(lcoeff[:, lval+1-lmin], xv, settings.argflag['trace']['slits']['function'],
                                minv=minvf, maxv=maxvf)+0.5).astype(np.int)
#        t = time.clock()
#        _edgbtwn = arcytrace.find_between(edgearr, lv, lvp, 1)
#        print('Old find_between: {0} seconds'.format(time.clock() - t))
#        t = time.clock()
        edgbtwn = new_find_between(edgearr, lv, lvp, 1)
#        print('New find_between: {0} seconds'.format(time.clock() - t))
#        assert np.sum(_edgbtwn != edgbtwn) == 0, 'Difference between old and new find_between'

        # edgbtwn is a 3 element array that determines what is between two adjacent left edges
        # edgbtwn[0] is the next right order along, from left order lval
        # edgbtwn[1] is only !=-1 when there's an order overlap.
        # edgebtwn[2] is only used when a left order is found before a right order
        if edgbtwn[0] == -1 and edgbtwn[1] == -1:
            rsub = edgbtwn[2]-lval  # There's an order overlap
        elif edgbtwn[1] == -1:  # No overlap
            rsub = edgbtwn[0]-lval
        else:  # There's an order overlap
            rsub = edgbtwn[1]-lval
    else:
        lvp = (arutils.func_val(lcoeff[:, lval-1-lmin], xv, settings.argflag['trace']['slits']['function'],
                                minv=minvf, maxv=maxvf)+0.5).astype(np.int)
#        t = time.clock()
#        _edgbtwn = arcytrace.find_between(edgearr, lvp, lv, -1)
#        print('Old find_between: {0} seconds'.format(time.clock() - t))
#        t = time.clock()
        edgbtwn = new_find_between(edgearr, lvp, lv, -1)
#        assert np.sum(_edgbtwn != edgbtwn) == 0, 'Difference between old and new find_between'
#        print('New find_between: {0} seconds'.format(time.clock() - t))

        if edgbtwn[0] == -1 and edgbtwn[1] == -1:
            rsub = edgbtwn[2]-(lval-1)  # There's an order overlap
        elif edgbtwn[1] == -1:  # No overlap
            rsub = edgbtwn[0]-(lval-1)
        else:  # There's an order overlap
            rsub = edgbtwn[1]-(lval-1)

#	rva = arutils.func_val(rcoeff[:,0],midval,settings.argflag['trace']['slits']['function'],min=xvmn,max=xvmx)
#	for i in range(1,rmax-rmin+1):
#		rvb = arutils.func_val(rcoeff[:,i],midval,settings.argflag['trace']['slits']['function'],min=xvmn,max=xvmx)
#		if rvb > lv and rva < lv:
#			lvp = arutils.func_val(lcoeff[:,500-lmin],midval*2.0,settings.argflag['trace']['slits']['function'],min=xvmn,max=xvmx)
#			lvm = arutils.func_val(lcoeff[:,500-lmin],0.0,settings.argflag['trace']['slits']['function'],min=xvmn,max=xvmx)
#			rvap = arutils.func_val(rcoeff[:,i-1],midval*2.0,settings.argflag['trace']['slits']['function'],min=xvmn,max=xvmx)
#			rvam = arutils.func_val(rcoeff[:,i-1],0.0,settings.argflag['trace']['slits']['function'],min=xvmn,max=xvmx)
#			rvbp = arutils.func_val(rcoeff[:,i],midval*2.0,settings.argflag['trace']['slits']['function'],min=xvmn,max=xvmx)
#			rvbm = arutils.func_val(rcoeff[:,i],0.0,settings.argflag['trace']['slits']['function'],min=xvmn,max=xvmx)
#			mina = np.min([lv-rva,lvp-rvap,lvm-rvam])
#			minb = np.min([rvb-lv,rvbp-lvp,rvbm-lvm])
#			if mina <= 1.0 or minb <= 0.0:
#				msgs.error("Orders are too close or the fitting quality is too poor")
#			yva = np.arange(0.0,mina)
#			yvb = np.arange(0.0,minb)
#			xmga, ymga = np.meshgrid(xv,yva)
#			xmgb, ymgb = np.meshgrid(xv,yvb)
#			ymga += np.array([arutils.func_val(rcoeff[:,i-1],xv,settings.argflag['trace']['slits']['function'],min=xvmn,max=xvmx)])
#			ymgb += np.array([arutils.func_val(rcoeff[:,i],xv,settings.argflag['trace']['slits']['function'],min=xvmn,max=xvmx)])
#			xmga = xmga.flatten().astype(np.int)
#			ymga = ymga.flatten().astype(np.int)
#			xmgb = xmgb.flatten().astype(np.int)
#			ymgb = ymgb.flatten().astype(np.int)
#			meda = np.median(binarr[xmga,ymga])
#			medb = np.median(binarr[xmgb,ymgb])
#			if meda > medb:
#				rsub = rmin+i-1-500
#			else:
#				rsub = rmin+i-500
#			break
#		else:
#			rva = rvb
    msgs.info("Relabelling slit edges")
    rsub = int(round(rsub))
    if lmin < rmin-rsub:
        esub = lmin - (settings.argflag['trace']['slits']['pca']['extrapolate']['neg']+1)
    else:
        esub = (rmin-rsub) - (settings.argflag['trace']['slits']['pca']['extrapolate']['neg']+1)

    wl = np.where(edgearr < 0)
    wr = np.where(edgearr > 0)
    edgearr[wl] += esub
    edgearr[wr] -= (esub+rsub)
    lnmbrarr += esub
    rnmbrarr -= (esub+rsub)

    # Insert new rows into coefficients arrays if rsub != 0 (if orders were not labelled correctly, there will be a mismatch for the lcoeff and rcoeff)
    almin, almax = -np.max(edgearr[wl]), -np.min(edgearr[wl]) # min and max switched because left edges have negative values
    armin, armax = np.min(edgearr[wr]), np.max(edgearr[wr])
    nmord = settings.argflag['trace']['slits']['polyorder']+1
    if armin != almin:
        if armin < almin:
            lcoeff = np.append(np.zeros((nmord, almin-armin)), lcoeff, axis=1)
            ldiffarr = np.append(np.zeros(almin-armin), ldiffarr)
            lnmbrarr = np.append(np.zeros(almin-armin), lnmbrarr)
            lwghtarr = np.append(np.zeros(almin-armin), lwghtarr)
        else:
            rcoeff = np.append(np.zeros((nmord, armin-almin)), rcoeff, axis=1)
            rdiffarr = np.append(np.zeros(armin-almin), rdiffarr)
            rnmbrarr = np.append(np.zeros(armin-almin), rnmbrarr)
            rwghtarr = np.append(np.zeros(armin-almin), rwghtarr)
    if armax != almax:
        if armax < almax:
            rcoeff = np.append(rcoeff, np.zeros((nmord, almax-armax)), axis=1)
            rdiffarr = np.append(rdiffarr, np.zeros(almax-armax))
            rnmbrarr = np.append(rnmbrarr, np.zeros(almax-armax))
            rwghtarr = np.append(rwghtarr, np.zeros(almax-armax))
        else:
            lcoeff = np.append(lcoeff, np.zeros((nmord, armax-almax)), axis=1)
            ldiffarr = np.append(ldiffarr, np.zeros(armax-almax))
            lnmbrarr = np.append(lnmbrarr, np.zeros(armax-almax))
            lwghtarr = np.append(lwghtarr, np.zeros(armax-almax))

    # import astropy.io.fits as pyfits
    # hdu = pyfits.PrimaryHDU(edgearr)
    # hdu.writeto("edgearr_{0:02d}.fits".format(det))

    # Now consider traces where both the left and right edges are detected
    ordunq = np.unique(edgearr)
    lunqt = ordunq[np.where(ordunq < 0)[0]]
    runqt = ordunq[np.where(ordunq > 0)[0]]
    lunq = np.arange(lunqt.min(), lunqt.max()+1)
    runq = np.arange(runqt.min(), runqt.max()+1)
    # Determine which orders are detected on both the left and right edge
    gord = np.intersect1d(-lunq, runq, assume_unique=True)
    # We need to ignore the orders labelled rfail and lfail.
    lg = np.where(np.in1d(-lunq, gord))[0]
    rg = np.where(np.in1d(runq, gord))[0]
    lgm = np.where(np.in1d(-lunq, gord, invert=True))[0]
    rgm = np.where(np.in1d(runq, gord, invert=True))[0]
    maxord = np.max(np.append(gord, np.append(-lunq[lgm], runq[rgm])))
    lcent = arutils.func_val(lcoeff[:,-lunq[lg][::-1]-1-settings.argflag['trace']['slits']['pca']['extrapolate']['neg']], xv,
                             settings.argflag['trace']['slits']['function'], minv=minvf, maxv=maxvf)
    rcent = arutils.func_val(rcoeff[:,runq[rg]-1-settings.argflag['trace']['slits']['pca']['extrapolate']['neg']], xv,
                             settings.argflag['trace']['slits']['function'], minv=minvf, maxv=maxvf)
    slitcen = 0.5*(lcent+rcent).T
    ##############
    if settings.argflag['trace']['slits']['pca']['type'] == 'order':
        #maskord = np.where((np.all(lcoeff[:,lg],axis=0)==False)|(np.all(rcoeff[:,rg],axis=0)==False))[0]
        maskord = np.where((np.all(lcoeff, axis=0) == False) | (np.all(rcoeff, axis=0) == False))[0]
        ordsnd = np.arange(min(almin, armin), max(almax, armax)+1)
        totord = ordsnd[-1]+settings.argflag['trace']['slits']['pca']['extrapolate']['pos']
        # Identify the orders to be extrapolated during reconstruction
        extrapord = (1.0-np.in1d(np.linspace(1.0, totord, totord), gord).astype(np.int)).astype(np.bool)
        msgs.info("Performing a PCA on the order edges")
        ofit = settings.argflag['trace']['slits']['pca']['params']
        lnpc = len(ofit)-1
        msgs.work("May need to do a check here to make sure ofit is reasonable")
        coeffs = arutils.func_fit(xv, slitcen, settings.argflag['trace']['slits']['function'],
                                  settings.argflag['trace']['slits']['polyorder'], minv=minvf, maxv=maxvf)
        for i in range(ordsnd.size):
            if i in maskord:
                if (i>=ordsnd[0]) and (i<ordsnd[-1]-1):  # JXP: Don't add orders that are already in there
                    continue
                coeffs = np.insert(coeffs, i, 0.0, axis=1)
                slitcen = np.insert(slitcen, i, 0.0, axis=1)
                lcent = np.insert(lcent, i, 0.0, axis=0)
                rcent = np.insert(rcent, i, 0.0, axis=0)
        xcen = xv[:, np.newaxis].repeat(ordsnd.size, axis=1)
        fitted, outpar = arpca.basis(xcen, slitcen, coeffs, lnpc, ofit, x0in=ordsnd, mask=maskord,
                                     skipx0=False, function=settings.argflag['trace']['slits']['function'])
        if not msgs._debug['no_qa']:
#            arqa.pca_plot(slf, outpar, ofit, "Slit_Trace", pcadesc=pcadesc)
            arpca.pca_plot(slf, outpar, ofit, "Slit_Trace", pcadesc=pcadesc)
        # Extrapolate the remaining orders requested
        orders = 1+np.arange(totord)
        extrap_cent, outpar = arpca.extrapolate(outpar, orders, function=settings.argflag['trace']['slits']['function'])
        # Fit a function for the difference between left and right edges.
        diff_coeff, diff_fit = arutils.polyfitter2d(rcent-lcent, mask=maskord,
                                                    order=settings.argflag['trace']['slits']['diffpolyorder'])
        # Now extrapolate the order difference
        ydet = np.linspace(0.0, 1.0, lcent.shape[0])
        ydetd = ydet[1]-ydet[0]
        lnum = ordsnd[0]-1.0
        ydet = np.append(-ydetd*np.arange(1.0, 1.0+lnum)[::-1], ydet)
        ydet = np.append(ydet, 1.0+ydetd*np.arange(1.0, 1.0+settings.argflag['trace']['slits']['pca']['extrapolate']['pos']))
        xde, yde = np.meshgrid(np.linspace(0.0, 1.0, lcent.shape[1]), ydet)
        extrap_diff = arutils.polyval2d(xde, yde, diff_coeff).T
        msgs.info("Refining the trace for reconstructed and predicted orders")
        # NOTE::  MIGHT NEED TO APPLY THE BAD PIXEL MASK HERE TO BINARR
        msgs.work("Should the bad pixel mask be applied to the frame here?")
        refine_cent, outpar = refine_traces(binarr, outpar, extrap_cent, extrap_diff,
                                            [gord[0]-orders[0], orders[-1]-gord[-1]], orders,
                                            ofit[0], slf._pixlocn[det-1],
                                            function=settings.argflag['trace']['slits']['function'])
        # Generate the left and right edges
        lcen = refine_cent - 0.5*extrap_diff
        rcen = refine_cent + 0.5*extrap_diff
        # lcen = extrap_cent - 0.5*extrap_diff
        # rcen = extrap_cent + 0.5*extrap_diff
    elif settings.argflag['trace']['slits']['pca']['type'] == 'pixel':
        maskord = np.where((np.all(lcoeff, axis=0) == False) | (np.all(rcoeff, axis=0) == False))[0]
        allord = np.arange(ldiffarr.shape[0])
        ww = np.where(np.in1d(allord, maskord) == False)[0]
        # Unmask where an order edge is located
        maskrows = np.ones(binarr.shape[1], dtype=np.int)
        # JFH added fmax and fmin to fix bug where fits to slits are off the chip
        ldiffarr = np.fmax(np.fmin(np.round(ldiffarr[ww]).astype(np.int), binarr.shape[1]-1),0)
        rdiffarr = np.fmax(np.fmin(np.round(rdiffarr[ww]).astype(np.int),binarr.shape[1]-1),0)
        maskrows[ldiffarr] = 0
        maskrows[rdiffarr] = 0
        # Extract the slit edge ID numbers associated with the acceptable traces
        lnmbrarr = lnmbrarr[ww]
        rnmbrarr = rnmbrarr[ww]
        # Fill in left/right coefficients
        tcoeff = np.ones((settings.argflag['trace']['slits']['polyorder']+1, binarr.shape[1]))
        tcoeff[:, ldiffarr] = lcoeff[:, ww]
        tcoeff[:, rdiffarr] = rcoeff[:, ww]
        # Weight the PCA fit by the number of detections in each slit edge
        pxwght = np.zeros(binarr.shape[1])
        pxwght[ldiffarr] = lwghtarr[ww]
        pxwght[rdiffarr] = rwghtarr[ww]
        maskrw = np.where(maskrows == 1)[0]
        maskrw.sort()
        extrap_row = maskrows.copy()
        xv = np.arange(binarr.shape[0])
        # trace values
        trcval = arutils.func_val(tcoeff, xv, settings.argflag['trace']['slits']['function'],
                                  minv=minvf, maxv=maxvf).T
        msgs.work("May need to do a check here to make sure ofit is reasonable")
        ofit = settings.argflag['trace']['slits']['pca']['params']
        lnpc = len(ofit)-1
        # Only do a PCA if there are enough good slits
        if np.sum(1.0-extrap_row) > ofit[0]+1:
            # Perform a PCA on the locations of the slits
            msgs.info("Performing a PCA on the slit traces")
            ordsnd = np.arange(binarr.shape[1])
            xcen = xv[:, np.newaxis].repeat(binarr.shape[1], axis=1)
            fitted, outpar = arpca.basis(xcen, trcval, tcoeff, lnpc, ofit, weights=pxwght,
                                         x0in=ordsnd, mask=maskrw, skipx0=False,
                                         function=settings.argflag['trace']['slits']['function'])
            if not msgs._debug['no_qa']:
#                arqa.pca_plot(slf, outpar, ofit, "Slit_Trace", pcadesc=pcadesc, addOne=False)
                arpca.pca_plot(slf, outpar, ofit, "Slit_Trace", pcadesc=pcadesc, addOne=False)
            # Now extrapolate to the whole detector
            pixpos = np.arange(binarr.shape[1])
            extrap_trc, outpar = arpca.extrapolate(outpar, pixpos,
                                                   function=settings.argflag['trace']['slits']['function'])
            # Extract the resulting edge traces
            lcen = extrap_trc[:, ldiffarr]
            rcen = extrap_trc[:, rdiffarr]
            # Perform a final shift fit to ensure the traces closely follow the edge detections
            for ii in range(lnmbrarr.size):
                wedx, wedy = np.where(edgearr == lnmbrarr[ii])
                shft = np.mean(lcen[wedx, ii]-wedy)
                lcen[:, ii] -= shft
            for ii in range(rnmbrarr.size):
                wedx, wedy = np.where(edgearr == rnmbrarr[ii])
                shft = np.mean(rcen[wedx, ii]-wedy)
                rcen[:, ii] -= shft
        else:
            allord = np.arange(lcent.shape[0])
            maskord = np.where((np.all(lcent, axis=1) == False) | (np.all(rcent, axis=1) == False))[0]
            ww = np.where(np.in1d(allord, maskord) == False)[0]
            lcen = lcent[ww, :].T.copy()
            rcen = rcent[ww, :].T.copy()
        extrapord = np.zeros(lcen.shape[1], dtype=np.bool)
    else:
        allord = np.arange(lcent.shape[0])
        maskord = np.where((np.all(lcent, axis=1) == False) | (np.all(rcent, axis=1) == False))[0]
        ww = np.where(np.in1d(allord, maskord) == False)[0]
        lcen = lcent[ww, :].T.copy()
        rcen = rcent[ww, :].T.copy()
        extrapord = np.zeros(lcen.shape[1], dtype=np.bool)

    # Remove any slits that are completely off the detector or not satisfying fracignore
    #   The slit removing algorithm up above is not working..
    nslit = lcen.shape[1]
    mask = np.zeros(nslit)
    fracpix = int(settings.argflag['trace']['slits']['fracignore']*mstrace.shape[1])
    for o in range(nslit):
        if np.min(lcen[:, o]) > mstrace.shape[1]:
            mask[o] = 1
            msgs.info("Slit {0:d} is off the detector - ignoring this slit".format(o+1))
        elif np.max(rcen[:, o]) < 0:
            mask[o] = 1
            msgs.info("Slit {0:d} is off the detector - ignoring this slit".format(o + 1))
        if np.median(rcen[:,o]-lcen[:,o]) < fracpix:
            mask[o] = 1
            msgs.info("Slit {0:d} is less than fracignore - ignoring this slit".format(o + 1))
    wok = np.where(mask == 0)[0]
    lcen = lcen[:, wok]
    rcen = rcen[:, wok]


    # Interpolate the best solutions for all orders with a cubic spline
    #msgs.info("Interpolating the best solutions for all orders with a cubic spline")
    # zmin, zmax = arplot.zscale(binarr)
    # plt.clf()
    # extnt = (slf._pixlocn[0,0,1], slf._pixlocn[0,-1,1], slf._pixlocn[0,0,0], slf._pixlocn[-1,0,0])
    # implot = plt.imshow(binarr, extent=extnt, origin='lower', interpolation='none', aspect='auto')
    # implot.set_cmap("gray")
    # plt.colorbar()
    # implot.set_clim(zmin, zmax)
    #xint = slf._pixlocn[det-1][:,0,0]
    #lcenint = np.zeros((mstrace.shape[0], lcen.shape[1]))
    #rcenint = np.zeros((mstrace.shape[0], rcen.shape[1]))
    lcenint = lcen.copy()
    rcenint = rcen.copy()
    #for i in range(lcen.shape[1]):
        # if i+1 not in gord: pclr = '--'
        # else: pclr = '-'
        # plt.plot(xv_corr, lcen_corr[:,i], 'g'+pclr, linewidth=0.1)
        # plt.plot(xv_corr, rcen_corr[:,i], 'b'+pclr, linewidth=0.1)
        #lcenint[:,i] = arutils.spline_interp(xint, xv, lcen[:,i])
        #rcenint[:,i] = arutils.spline_interp(xint, xv, rcen[:,i])
#       plt.plot(xint,lcenint[:,i],'k.')
#       plt.plot(xint,rcenint[:,i],'k.')
#       plt.show()
    # if tracedesc != "":
    #     plt.title(tracedesc)
    # slf._qa.savefig(dpi=1200, orientation='portrait', bbox_inches='tight')
    # plt.close()

    # Illustrate where the orders fall on the detector (physical units)
    if msgs._debug['trace']:
        viewer, ch = ginga.show_image(mstrace)
        ginga.show_slits(viewer, ch, lcenint, rcenint,np.arange(nslit) +1)
        debugger.set_trace()
    if settings.argflag['run']['qa']:
        msgs.work("Not yet setup with ginga")
    return lcenint, rcenint, extrapord


# TODO: Just a 1-1 mapping of the cython function to python.  Needs to
# be tested!!
def new_close_edges(edgdet, dets, npix):
    sz_x, sz_y = edgdet.shape
    sz_d = dets.size

    hasedge = np.zeros(sz_d, dtype=int)

    for d in range(sz_d):
        for x in range(sz_x):
            for y in range(sz_y):
                if edgdet[x,y] != dets[d]:
                    continue
                else:
                    # Check if there's an edge nearby
                    mgap = sz_y if y+npix+1 > sz_y else y+npix+1
                    for s in range(y+1, mgap):
                        if edgdet[x,s] == dets[d]:
                            hasedge[d] = 1
                            break
                if hasedge[d] != 0:
                    break
            if hasedge[d] != 0:
                break
    return hasedge


# TODO: Just a 1-1 mapping of the cython function to python.  Needs to
# be tested!!
def new_close_slits(trframe, edgdet, dets, npix, ednum):

    sz_x, sz_y = edgdet.shape
    sz_d = dets.size

    edgearr = np.zeros(edgdet.shape, dtype=int)
    hasedge = np.zeros(sz_d, dtype=int)

    for d in range(sz_d):
        tmp = sz_y
        for x in range(sz_x):
            for y in range(sz_y):
                if edgdet[x, y] != dets[d]:
                    continue
                else:
                    # Check if there's an edge nearby
                    mgap = sz_y if y+npix+1 > sz_y else y+npix+1
                    for s in range(y+1, mgap):
                        if edgdet[x,s] != 0:
                            if s-y < tmp:
                                tmp = s-y
                                tix = edgdet[x,s]
                            hasedge[d] = edgdet[x,s]
                            break
        if tmp != sz_y:
            hasedge[d] = tix

    # Now, if there's an edge in hasedge, mark the corresponding index
    # in hasedge with -1
    for d in range(sz_d):
        if hasedge[d] == dets[d]:
            # Close slits have caused a left/right edge to be labelled
            # as one edge. Find only instances where there is a left and
            # right edge detection. Then, take their average and set
            # hadedge to be zero
            tmp = 0
            diff = 0
            for x in range(sz_x):
                for y in range(sz_y):
                    if edgdet[x,y] != dets[d]:
                        continue
                    else:
                        # Check if there's an edge nearby
                        mgap = sz_y if y+npix+1 > sz_y else y+npix+1
                        flg = 0
                        for s in range(y+1, mgap):
                            if edgdet[x,s] == edgdet[x,y]:
                                edgdet[x,s] = 0
                                edgdet[x,y] = 0
                                # +0.5 for rounding
                                tix = y + int(0.5*(s-y) + 0.5)
                                edgdet[x,tix] = dets[d]
                                flg = 1
                                tmp += 1
                                diff += (s-y)
                                break
                        if flg == 0:
                            # If there isn't a common left/right edge
                            # for this pixel, ignore this single edge
                            # detection
                            edgdet[x,y] = 0
            hasedge[d] = diff/tmp
            continue
        if hasedge[d] > 0:
            for s in range(sz_d):
                if hasedge[d] == dets[s]:
                    hasedge[s] = -1
                    break

    # Introduce an edge in cases where no edge exists, and redefine an
    # edge where one does exist.
    enum = ednum
    for d in range(sz_d):
        tmp = 0
        for x in range(sz_x):
            for y in range(sz_y):
                if edgdet[x,y] != dets[d]:
                    continue
                if hasedge[d] >= ednum:
                    edgearr[x,y] = enum
                    # Relabel the appropriate hasedge
                    if tmp == 0:
                        for s in range(sz_d):
                            if hasedge[d] == dets[s]:
                                # Label hasedge as negative, to avoid
                                # confusion with the positive hasedge
                                # numbers
                                hasedge[s] = -enum
                                tmp = 1
                                break
                elif hasedge[d] < -1:
                    edgearr[x, y] = hasedge[d]
                elif hasedge[d] >= 0:
                    # Create a new edge
                    edgearr[x, y-(1+hasedge[d])] = enum
                    edgearr[x, y+(1+hasedge[d])] = -enum
                else:
                    msgs.bug('Check slit traces in close_slits!')
        if hasedge[d] >= 0:
            enum += 1
    # Finally return the new slit edges array
    return edgearr


def new_dual_edge(edgearr, edgearrcp, wx, wy, wl, wr, shft, npix, newval):

    sz_x, sz_y = edgearr.shape
    sz_a = wl.shape[0]
    sz_b = wr.shape[0]
    sz_e = wx.shape[0]

    # First go through the leftmost edge (suffix a)
    for x in range(sz_a):
        for ee in range(sz_e):
            if edgearr[wx[ee], wy[ee]] == wl[x]:
                # Update the value given to this edge
                edgearrcp[wx[ee], wy[ee]] = newval
                # Determine if an edge can be placed in this row
                maxy = npix
                if wy[ee] + maxy >= sz_y:
                    maxy = sz_y - wy[ee] - 1
                flg = 0
                for y in range(1, maxy):
                    if edgearrcp[wx[ee], wy[ee]+y] != 0:
                        flg = 1
                if flg == 0:
                    edgearrcp[wx[ee], wy[ee]+shft] = newval+1

    # Now go through the rightmost edge (suffix b)
    for x in range(sz_b):
        for ee in range(sz_e):
            if edgearr[wx[ee], wy[ee]] == wr[x]:
                # Update the value given to this edge
                edgearrcp[wx[ee], wy[ee]] = newval + 1
                # Determine if an edge can be placed in this row
                maxy = npix
                if wy[ee] - maxy < 0:
                    maxy = wy[ee] + 1
                flg = 0
                for y in range(1, maxy):
                    if edgearrcp[wx[ee], wy[ee]-y] != 0:
                        flg = 1
                if flg == 0:
                    edgearrcp[wx[ee], wy[ee]-shft] = newval


def refine_traces(binarr, outpar, extrap_cent, extrap_diff, extord, orders,
                  fitord, locations, function='polynomial'):
    """
    Parameters
    ----------
    binarr
    outpar
    extrap_cent
    extrap_diff
    extord
    orders
    fitord
    locations
    function : str, optional

    Returns
    -------

    """
    # Refine the orders in the positive direction
    i = extord[1]
    hiord = phys_to_pix(extrap_cent[:, -i-2], locations, 1)
    nxord = phys_to_pix(extrap_cent[:, -i-1], locations, 1)
    mask = np.ones(orders.size)
    mask[0:extord[0]] = 0.0
    mask[-extord[1]:] = 0.0
    extfit = extrap_cent.copy()
    outparcopy = copy.deepcopy(outpar)
    while i > 0:
        loord = hiord
        hiord = nxord
        nxord = phys_to_pix(extrap_cent[:,-i], locations, 1)

        # Minimum counts between loord and hiord
#        print('calling minbetween')
#        t = time.clock()
#        _minarrL = arcytrace.minbetween(binarr, loord, hiord)
#        _minarrR = arcytrace.minbetween(binarr, hiord, nxord)
#        print('Old minbetween: {0} seconds'.format(time.clock() - t))
#        t = time.clock()
        minarrL = new_minbetween(binarr, loord, hiord)
        minarrR = new_minbetween(binarr, hiord, nxord)
#        print('New minbetween: {0} seconds'.format(time.clock() - t))
#        assert np.sum(_minarrL != minarrL) == 0, \
#                'Difference between old and new minbetween, minarrL'
#        assert np.sum(_minarrR != minarrR) == 0, \
#                'Difference between old and new minbetween, minarrR'

        minarr = 0.5*(minarrL+minarrR)
        srchz = np.abs(extfit[:,-i]-extfit[:,-i-1])/3.0
        lopos = phys_to_pix(extfit[:,-i]-srchz, locations, 1)  # The pixel indices for the bottom of the search window
        numsrch = np.int(np.max(np.round(2.0*srchz-extrap_diff[:,-i])))
        diffarr = np.round(extrap_diff[:,-i]).astype(np.int)

#        print('calling find_shift')
#        t = time.clock()
#        _shift = arcytrace.find_shift(binarr, minarr, lopos, diffarr, numsrch)
#        print('Old find_shift: {0} seconds'.format(time.clock() - t))
#        t = time.clock()
        shift = new_find_shift(binarr, minarr, lopos, diffarr, numsrch)
#        print('New find_shift: {0} seconds'.format(time.clock() - t))
#        assert np.sum(_shift != shift) == 0, 'Difference between old and new find_shift, shift'

        relshift = np.mean(shift+extrap_diff[:,-i]/2-srchz)
        if shift == -1:
            msgs.info("  Refining order {0:d}: NO relative shift applied".format(int(orders[-i])))
            relshift = 0.0
        else:
            msgs.info("  Refining order {0:d}: relative shift = {1:+f}".format(int(orders[-i]), relshift))
        # Renew guess for the next order
        mask[-i] = 1.0
        extfit, outpar, fail = arpca.refine_iter(outpar, orders, mask, -i, relshift, fitord, function=function)
        if fail:
            msgs.warn("Order refinement has large residuals -- check order traces")
            return extrap_cent, outparcopy
        i -= 1
    # Refine the orders in the negative direction
    i = extord[0]
    loord = phys_to_pix(extrap_cent[:,i+1], locations, 1)
    extrap_cent = extfit.copy()
    outparcopy = copy.deepcopy(outpar)
    while i > 0:
        hiord = loord
        loord = phys_to_pix(extfit[:,i], locations, 1)

#        print('calling minbetween')
#        t = time.clock()
#        _minarr = arcytrace.minbetween(binarr,loord, hiord)
#        print('Old minbetween: {0} seconds'.format(time.clock() - t))
#        t = time.clock()
        minarr = new_minbetween(binarr,loord, hiord)
#        print('New minbetween: {0} seconds'.format(time.clock() - t))
#        assert np.sum(_minarr != minarr) == 0, 'Difference between old and new minbetween, minarr'

        srchz = np.abs(extfit[:,i]-extfit[:,i-1])/3.0
        lopos = phys_to_pix(extfit[:,i-1]-srchz, locations, 1)
        numsrch = np.int(np.max(np.round(2.0*srchz-extrap_diff[:,i-1])))
        diffarr = np.round(extrap_diff[:,i-1]).astype(np.int)

#        print('calling find_shift')
#        t = time.clock()
#        _shift = arcytrace.find_shift(binarr, minarr, lopos, diffarr, numsrch)
#        print('Old find_shift: {0} seconds'.format(time.clock() - t))
#        t = time.clock()
        shift = new_find_shift(binarr, minarr, lopos, diffarr, numsrch)
#        print('New find_shift: {0} seconds'.format(time.clock() - t))
#        assert np.sum(_shift != shift) == 0, 'Difference between old and new find_shift, shift'

        relshift = np.mean(shift+extrap_diff[:,i-1]/2-srchz)
        if shift == -1:
            msgs.info("  Refining order {0:d}: NO relative shift applied".format(int(orders[i-1])))
            relshift = 0.0
        else:
            msgs.info("  Refining order {0:d}: relative shift = {1:+f}".format(int(orders[i-1]),relshift))
        # Renew guess for the next order
        mask[i-1] = 1.0
        extfit, outpar, fail = arpca.refine_iter(outpar, orders, mask, i-1, relshift, fitord, function=function)
        if fail:
            msgs.warn("Order refinement has large residuals -- check order traces")
            return extrap_cent, outparcopy
        i -= 1
    return extfit, outpar


def trace_tilt(slf, det, msarc, slitnum, censpec=None, maskval=-999999.9,
               trthrsh=1000.0, nsmth=0, method = "fweight"):
    """
    This function performs a PCA analysis on the arc tilts for a single spectrum (or order)
               trthrsh=1000.0, nsmth=0):

    Parameters
    ----------
    slf
    det
    msarc
    slitnum : int
      Slit number, here indexed from 0
    censpec
    maskval
    trthrsh
    nsmth
    method : str (fweight or cc)

    Returns
    -------
    trcdict : dict

    """
    def pad_dict(indict):
        """ If an arc line is considered bad, fill the
        dictionary arrays with null values
        """
        indict["xtfit"].append(None)
        indict["ytfit"].append(None)
        indict["wmask"].append(None)
        return indict

    # from pypit import arcyutils
    dnum = settings.get_dnum(det)

    msgs.work("Detecting lines for slit {0:d}".format(slitnum+1))
    ordcen = slf._pixcen[det-1].copy()
    tampl, tcent, twid, w, satsnd, _ = ararc.detect_lines(slf, det, msarc, censpec=censpec)
    satval = settings.spect[dnum]['saturation']*settings.spect[dnum]['nonlinear']
    # Order of the polynomials to be used when fitting the tilts.
    arcdet = (tcent[w]+0.5).astype(np.int)
    ampl = tampl[w]

    # Determine the best lines to use to trace the tilts
    ncont = 15
    aduse = np.zeros(arcdet.size, dtype=np.bool)  # Which lines should be used to trace the tilts
    w = np.where(ampl >= trthrsh)
    aduse[w] = 1
    # Remove lines that are within ncont pixels
    nuse = np.sum(aduse)
    detuse = arcdet[aduse]
    idxuse = np.arange(arcdet.size)[aduse]
    olduse = aduse.copy()
    for s in range(nuse):
        w = np.where((np.abs(arcdet-detuse[s]) <= ncont) & (np.abs(arcdet-detuse[s]) >= 1.0))[0]
        for u in range(w.size):
            if ampl[w[u]] > ampl[olduse][s]:
                aduse[idxuse[s]] = False
                break
    # Restricted to ID lines? [introduced to avoid LRIS ghosts]
    if settings.argflag['trace']['slits']['tilts']['idsonly']:
        ids_pix = np.round(np.array(slf._wvcalib[det-1][str(slitnum)]['xfit'])*(msarc.shape[0]-1))
        idxuse = np.arange(arcdet.size)[aduse]
        for s in idxuse:
            if np.min(np.abs(arcdet[s]-ids_pix)) > 2:
                msgs.info("Ignoring line at row={:d}".format(arcdet[s]))
                aduse[s] = False

    # Divide the detector into Nseg segments,
    # and find the brightest lines in each segment.
    # The total number of lines used to trace the tilts will be  = Nseg*Nuse + Nadd
    # Nseg = 4
    # Nuse = 2
    # Nadd = 8
    # segsz = msarc.shape[0]/float(Nseg)
    # aduse = np.zeros(arcdet.size, dtype=np.bool)  # Which lines should be used to trace the tilts
    # for s in range(Nseg):
    #     w = np.where((arcdet > s*segsz) & (arcdet <= (s+1)*segsz))[0]
    #     segampl = tampl[w]
    #     asrt = np.argsort(segampl)[::-1]
    #     for u in range(Nuse):
    #         aduse[w[asrt[u]]] = True
    # # Now include some additional bright lines
    # asrt = np.argsort(tampl)[::-1]
    # s, u = 0, 0
    # while u < Nadd:
    #     if not aduse[asrt[s]]:
    #         aduse[asrt[s]] = True
    #         u += 1
    #     s += 1

    # Setup the trace dictionary
    trcdict = {"xtfit":[], "ytfit":[], "wmask":[], "arcdet":arcdet, "aduse":aduse, "badlines":0}

    msgs.info("Modelling arc line tilts with {0:d} arc lines".format(np.sum(aduse)))
    if np.sum(aduse) == 0:
        msgs.warn("No arc lines were deemed usable in slit {0:d} for spectral tilt".format(slitnum))
        return None
    # Go along each order and trace the tilts
    # Start by masking every row, then later unmask the rows with usable arc lines
    msgs.work("This next step could be multiprocessed to speed up the reduction")
    nspecfit = 3
    badlines = 0
    for j in range(arcdet.size):
        # For each detection in this order
        #msgs.info("Tracing tilt of arc line {0:d}/{1:d}".format(j+1, arcdet.size))
        # Check if this is a saturated line
        ysat = msarc[arcdet[j]-nspecfit:arcdet[j]+nspecfit+1, ordcen[arcdet[j], slitnum]-nsmth:ordcen[arcdet[j], slitnum]+nsmth+1]
        if np.where(ysat > satval)[0].size != 0:
            aduse[j] = False
            badlines += 1
            trcdict = pad_dict(trcdict)
            continue
        # Get the size of the slit
        sz = int(np.floor(np.abs(slf._rordloc[det-1][arcdet[j], slitnum]-slf._lordloc[det-1][arcdet[j], slitnum])/2.0)) - 2
        xtfit = np.zeros(2*sz+1)
        ytfit = np.ones(2*sz+1)*maskval  # Fitted centroid
        etfit = np.zeros(2*sz+1)  # Fitted centroid error
        mtfit = np.ones(2*sz+1, dtype=np.int)   # Mask of bad fits
        #apfit = np.zeros(2*sz+1)  # Fitted Amplitude
        xfit = np.arange(-nspecfit, nspecfit+1, 1.0)
        wfit = np.ones(xfit.size, dtype=np.float)
        tstcc = True  # A boolean to tell the loop once a good set of pixels has been found to cross-correlate with
        # Fit up
        pcen = arcdet[j]
        if (pcen < nspecfit) or (pcen > msarc.shape[0]-(nspecfit+1)):
            # Too close to the end of the spectrum
            aduse[j] = False
            badlines += 1
            trcdict = pad_dict(trcdict)
            continue
        offchip = False
        centv = None
        for k in range(0, sz+1-nsmth):
            if (pcen < nspecfit) or (pcen > msarc.shape[0]-(nspecfit+1)):
                offchip = True
                break
            if ordcen[pcen, slitnum]+k >= msarc.shape[1]:
                offchip = True
                break
            # yfit = msarc[pcen-nspecfit:pcen+nspecfit+1,ordcen[arcdet[j],0]+k]
            yfit = msarc[pcen-nspecfit:pcen+nspecfit+1, ordcen[arcdet[j], slitnum]+k-nsmth:ordcen[arcdet[j], slitnum]+k+nsmth+1]
            if np.size(yfit) == 0:
                offchip = True
                break
            if len(yfit.shape) == 2:
                yfit = np.median(yfit, axis=1)
            # wgd = np.where((yfit<satval)&(yfit!=maskval))
            wgd = np.where(yfit == maskval)
            if wgd[0].size != 0:
                continue
            if method == "fweight":
                if centv is None:
                    centv = np.sum(yfit * (pcen+xfit))/np.sum(yfit)
                wfit[0] = 0.5 + (pcen-centv)
                wfit[-1] = 0.5 - (pcen-centv)
                sumxw = yfit * (pcen+xfit) * wfit
                sumw = yfit * wfit
                centv = np.sum(sumxw)/np.sum(sumw)
                fail = False
            elif method == "cc":
                # Get a copy of the array that will be used to cross-correlate
                if tstcc:
                    # ccyfit = msarc[arcdet[j]-nspecfit:arcdet[j]+nspecfit+1,ordcen[arcdet[j],0]+k]
                    ccyfit = msarc[arcdet[j]-nspecfit:arcdet[j]+nspecfit+1,ordcen[arcdet[j],slitnum]+k-nsmth:ordcen[arcdet[j],slitnum]+k+nsmth+1]
                    if len(ccyfit.shape) == 2:
                        ccyfit = np.median(ccyfit, axis=1)
                    wgd = np.where(ccyfit == maskval)
                    if wgd[0].size != 0:
                        continue
                    ccval = arcdet[j] + np.sum(xfit*ccyfit)/np.sum(ccyfit)
                    tstcc = False  # Once we have an array, there's no need to keep looking
                cc = np.correlate(ccyfit, yfit, mode='same')
                params, fail = arutils.gauss_lsqfit(xfit, cc, 0.0)
                centv = ccval + pcen - arcdet[j] - params[1]
            xtfit[k+sz] = ordcen[arcdet[j], slitnum] + k
            ytfit[k+sz] = centv
            etfit[k+sz] = 0.02
            #apfit[k+sz] = params[0]
            if fail:
                mtfit[k+sz] = 1
            else:
                pcen = int(0.5 + centv)
                mtfit[k+sz] = 0
        if offchip:
            # Don't use lines that go off the chip (could lead to a bad trace)
            aduse[j] = False
            badlines += 1
            trcdict = pad_dict(trcdict)
            continue
        for k in range(sz+1-nsmth, sz+1):
            xtfit[k+sz] = ordcen[arcdet[j], slitnum]+k
        # Fit down
        pcen = arcdet[j]
        centv = None
        for k in range(1,sz+1-nsmth):
            if (pcen < nspecfit) or (pcen > msarc.shape[0]-(nspecfit+1)):
                offchip = True
                break
            if ordcen[pcen, slitnum]-k < 0:
                offchip = True
                break
            # yfit = msarc[pcen-nspecfit:pcen+nspecfit+1,ordcen[arcdet[j],0]-k]
            yfit = msarc[pcen - nspecfit:pcen + nspecfit + 1,
                   ordcen[arcdet[j], slitnum] - k - nsmth:ordcen[arcdet[j], slitnum] - k + nsmth + 1]
            if len(yfit.shape) == 2:
                yfit = np.median(yfit, axis=1)
            if np.size(yfit) == 0:
                offchip = True
                break
            wgd = np.where(yfit == maskval)
            if wgd[0].size != 0:
                continue
            if method == "fweight":
                if centv is None:
                    centv = np.sum(yfit * (pcen+xfit))/np.sum(yfit)
                wfit[0] = 0.5 + (pcen-centv)
                wfit[-1] = 0.5 - (pcen-centv)
                sumxw = yfit * (pcen+xfit) * wfit
                sumw = yfit * wfit
                centv = np.sum(sumxw)/np.sum(sumw)
                fail = False
            elif method == "cc":
                # Get a copy of the array that will be used to cross-correlate
                # (testcc is probably already False from the Fit Up part of the loop, but it's best to be sure)
                if tstcc:
                    # ccyfit = msarc[arcdet[j]-nspecfit:arcdet[j]+nspecfit+1,ordcen[arcdet[j],0]-k]
                    ccyfit = msarc[arcdet[j]-nspecfit:arcdet[j]+nspecfit+1,ordcen[arcdet[j],slitnum]-k-nsmth:ordcen[arcdet[j],slitnum]-k+nsmth+1]
                    if len(ccyfit.shape) == 2:
                        ccyfit = np.median(ccyfit, axis=1)
                    wgd = np.where(ccyfit == maskval)
                    if wgd[0].size != 0:
                        continue
                    ccval = arcdet[j] + np.sum(xfit*ccyfit)/np.sum(ccyfit)
                    tstcc = False  # Once we have an array, there's no need to keep looking
                cc = np.correlate(ccyfit, yfit, mode='same')
                params, fail = arutils.gauss_lsqfit(xfit, cc, 0.0)
                centv = ccval + pcen - arcdet[j] - params[1]
            xtfit[sz-k] = ordcen[arcdet[j], slitnum] - k
            ytfit[sz-k] = centv
            etfit[sz-k] = 0.02
            #apfit[sz-k] = params[0]
            if fail:
                mtfit[sz-k] = 1
            else:
                #from IPython import embed
                if np.isfinite(centv) is False: debugger.set_trace() #embed()
                pcen = int(0.5 + centv)
                mtfit[sz-k] = 0
        '''
        jxp_fix = False
        if jxp_fix:
            from desispec.bootcalib import trace_crude_init
            from desispec.bootcalib import trace_fweight as dbtf
            from pypit import ginga
            pcen = arcdet[j]
            img = msarc[pcen-nspecfit:pcen+nspecfit+1, ordcen[arcdet[j], slitnum]-sz:ordcen[arcdet[j], slitnum]+sz+1]
            rot_img = np.rot90(img,3) - 980.  # Bias!
            #
            xcen = np.array([6.6]) # 8.5, 173
            ypass = 173
            # Tune-up first
            for ii in range(4):
                xcen, xsig = dbtf(rot_img, xcen, ycen=np.array([ypass]).astype(int), invvar=None, radius=2.)
            xset, xerr = trace_crude_init(rot_img, xcen, ypass, invvar=None, radius=3., maxshift0=0.5, maxshift=0.15, maxerr=0.2)
            #xcen, xsig = dbtf(rot_img, np.array([6.5,6.5]), ycen=np.array([173,173]).astype(int), invvar=None, radius=2.)
            # Convert back
            y0 = pcen+nspecfit
            ycrude = y0 - xset[:,0]
            #debugger.set_trace()
            #cytfit = ytfit.copy()
            #cytfit[np.where(ytfit < 0)] = np.median(cytfit)
            #debugger.xplot(np.arange(img.shape[1]), ycrude, cytfit)
            #
            #trcdict['save_yt'] = ytfit.copy()
            assert ycrude.size == ytfit.size
            ytfit = ycrude
            #debugger.set_trace()
        '''

        if offchip:
            # Don't use lines that go off the chip (could lead to a bad trace)
            aduse[j] = False
            badlines += 1
            trcdict = pad_dict(trcdict)
            continue
        for k in range(sz+1-nsmth, sz+1):
            xtfit[sz-k] = ordcen[arcdet[j], slitnum]-k

        wmask = np.where(mtfit == 0)
        ytfit[np.where(mtfit == 1)] = maskval

        # Append the trace information into the dictionary
        trcdict["xtfit"].append(xtfit.copy())
        trcdict["ytfit"].append(ytfit.copy())
        trcdict["wmask"].append(wmask[0].copy())
    trcdict["aduse"] = aduse
    trcdict["badlines"] = badlines
    msgs.info("Completed spectral tilt tracing".format(np.sum(aduse)))
    return trcdict


def trace_weighted(frame, ltrace, rtrace, mask=None, wght="flux"):
    """ Estimate the trace of an object in a single slit,
    weighted by the specified method.

    Parameters:
    -----------
    frame : 2D ndarray
      Image for tracing
    ltrace : ndarray
      Left slit edge trace
    rtrace : ndarray
      Right slit edge trace
    mask : ndarray, optional
      Mask of pixels to ignore while tracing
    wght : str
      Method that should be used to weight the tracing:
        wght="flux"  will weight the trace by the flux of each pixel
        wght="uniform"  will use uniform weights

    Returns:
    --------
    trace : ndarray
      array containing the trace of the object along the slit
    error : ndarray
      the associated error of the object trace
    """

    nspec, nspat = frame.shape
    lidx = int(np.ceil(np.min(ltrace)))-1
    ridx = int(np.floor(np.max(rtrace)))+1
    if lidx < 0:
        lidx = 0
    elif lidx >= nspat:
        msgs.info("Slit is off the detector - not tracing")
        return None, None
    if ridx >= nspat:
        ridx = nspat-1
    elif ridx <= 0:
        msgs.info("Slit is off the detector - not tracing")
        return None, None
    extfram = frame[:, lidx:ridx+1]
    if isinstance(wght, (str, ustr)):
        if wght == "flux":
            extwght = extfram.copy()
        elif wght == "uniform":
            extwght = np.ones(extfram.shape, dtype=np.float)
    else:
        # Assume extwght is a numpy array
        extwght = wght
    # Calculate the weights
    idxarr = np.outer(np.ones(nspec), np.arange(lidx, ridx+1))
    ldiff = idxarr - ltrace.reshape(nspec, 1)
    rdiff = idxarr - rtrace.reshape(nspec, 1) - 1.0
    msgs.work("Not sure why -1 is needed here, might be a bug about how ltrace and rtrace are defined")
    lwhr = np.where(ldiff <= -1.0)
    rwhr = np.where(rdiff >= +0.0)
    extwght[lwhr] = 0.0
    extwght[rwhr] = 0.0
    lwhr = np.where((-1.0 < ldiff) & (ldiff <= 0.0))
    rwhr = np.where((-1.0 <= rdiff) & (rdiff < 0.0))
    extwght[lwhr] *= 1.0+ldiff[lwhr]
    extwght[rwhr] *= -rdiff[rwhr]
    # Apply mask
    if mask is not None:
        extwght[np.where(mask[:, lidx:ridx+1] != 0)] *= 0.0
    # Determine the weighted trace
    wghtsum = np.sum(extwght, axis=1)
    wfact = 1.0/(wghtsum + (wghtsum == 0.0))
    trace = np.sum(idxarr*extwght, axis=1) * wfact * (wghtsum != 0)
    error = np.sqrt(np.sum((idxarr-trace.reshape(nspec, 1))**2 * extwght, axis=1) * wfact)
    return trace, error


def trace_fweight(fimage, xinit, ltrace=None, rtraceinvvar=None, radius=3.):
    """ Python port of trace_fweight.pro from IDLUTILS

    Parameters:
    -----------
    fimage: 2D ndarray
      Image for tracing
    xinit: ndarray
      Initial guesses for x-trace
    invvar: ndarray, optional
      Inverse variance array for the image
    radius: float, optional
      Radius for centroiding; default to 3.0
    """

    # Init
    nx = fimage.shape[1]
    ny = fimage.shape[0]
    ncen = len(xinit)
    xnew = copy.deepcopy(xinit)
    xerr = np.zeros(ncen) + 999.

    ycen = np.arange(ny, dtype=int)
    invvar = 0. * fimage + 1.
    x1 = xinit - radius + 0.5
    x2 = xinit + radius + 0.5
    ix1 = np.floor(x1).astype(int)
    ix2 = np.floor(x2).astype(int)

    fullpix = int(np.maximum(np.min(ix2-ix1)-1, 0))
    sumw = np.zeros(ny)
    sumxw = np.zeros(ny)
    sumwt = np.zeros(ny)
    sumsx1 = np.zeros(ny)
    sumsx2 = np.zeros(ny)
    qbad = np.array([False]*ny) 

    if invvar is None: 
        invvar = np.zeros_like(fimage) + 1. 

    # Compute
    for ii in range(0,fullpix+3):
        spot = ix1 - 1 + ii
        ih = np.clip(spot,0,nx-1)
        xdiff = spot - xinit
        #
        wt = np.clip(radius - np.abs(xdiff) + 0.5,0,1) * ((spot >= 0) & (spot < nx))
        sumw = sumw + fimage[ycen,ih] * wt
        sumwt = sumwt + wt
        sumxw = sumxw + fimage[ycen,ih] * xdiff * wt
        var_term = wt**2 / (invvar[ycen,ih] + (invvar[ycen,ih] == 0))
        sumsx2 = sumsx2 + var_term
        sumsx1 = sumsx1 + xdiff**2 * var_term
        #qbad = qbad or (invvar[ycen,ih] <= 0)
        qbad = np.any([qbad, invvar[ycen,ih] <= 0], axis=0)

    # Fill up
    good = (sumw > 0) & (~qbad)
    if np.sum(good) > 0:
        delta_x = sumxw[good]/sumw[good]
        xnew[good] = delta_x + xinit[good]
        xerr[good] = np.sqrt(sumsx1[good] + sumsx2[good]*delta_x**2)/sumw[good]

    bad = np.any([np.abs(xnew-xinit) > radius + 0.5, xinit < radius - 0.5, xinit > nx - 0.5 - radius], axis=0)
    if np.sum(bad) > 0:
        xnew[bad] = xinit[bad]
        xerr[bad] = 999.0

    # Return
    return xnew, xerr


def echelle_tilt(slf, msarc, det, pcadesc="PCA trace of the spectral tilts", maskval=-999999.9):
    """ Determine the spectral tilts in each echelle order

    Parameters
    ----------
    slf : Class instance
      An instance of the Science Exposure class
    msarc : numpy ndarray
      Wavelength calibration frame that will be used to trace constant wavelength
    det : int
      Index of the detector
    pcadesc : str (optional)
      A description of the tilts
    maskval : float (optional)
      Mask value used in numpy arrays

    Returns
    -------
    tilts : ndarray
      Locations of the left slit edges (in physical pixel coordinates)
    satmask : ndarray
      Locations of the right slit edges (in physical pixel coordinates)
    extrapord : ndarray
      A boolean mask indicating if an order was extrapolated (True = extrapolated)
    """
    arccen, maskslit, satmask = get_censpec(slf, msarc, det, gen_satmask=True)
    # If the user sets no tilts, return here
    if settings.argflag['trace']['slits']['tilts']['method'].lower() == "zero":
        # Assuming there is no spectral tilt
        tilts = np.outer(np.linspace(0.0, 1.0, msarc.shape[0]), np.ones(msarc.shape[1]))
        return tilts, satmask, None
    norders = maskslit.size

    # Now model the tilt for each slit
    tiltang, centval = None, None
    slitcnt = 0
    for o in range(norders):
        if maskslit[o] == 1:
            continue
        # Determine the tilts for this slit
        trcdict = trace_tilt(slf, det, msarc, o, censpec=arccen[:, slitcnt])
        slitcnt += 1
        if trcdict is None:
            # No arc lines were available to determine the spectral tilt
            continue
        aduse = trcdict["aduse"]
        arcdet = trcdict["arcdet"]
        if tiltang is None:
            tiltang = maskval * np.ones((aduse.size, norders))
            centval = maskval * np.ones((aduse.size, norders))
            totnum = aduse.size
        else:
            if aduse.size > totnum:
                tiltang = np.append(tiltang, maskval * np.ones((aduse.size-totnum, norders)), axis=0)
                centval = np.append(centval, maskval * np.ones((aduse.size-totnum, norders)), axis=0)
                totnum = aduse.size
        for j in range(aduse.size):
            if not aduse[j]:
                continue
            lrdiff = slf._rordloc[det-1][arcdet[j], o] - slf._lordloc[det-1][arcdet[j], o]
            xtfit = 2.0 * (trcdict["xtfit"][j]-slf._lordloc[det-1][arcdet[j], o])/lrdiff - 1.0
            ytfit = trcdict["ytfit"][j]
            wmask = trcdict["wmask"][j]
            if wmask.size < settings.argflag['trace']['slits']['tilts']['order']+2:
                maskslit[o] = 1
                continue
            null, tcoeff = arutils.robust_polyfit(xtfit[wmask], ytfit[wmask],
                                                  settings.argflag['trace']['slits']['tilts']['order'], sigma=2.0)
            # Save the tilt angle
            tiltang[j, o] = tcoeff[1]  # tan(tilt angle)
            centval[j, o] = tcoeff[0]  # centroid of arc line

    msgs.info("Fitting tilt angles")
    tcoeff = np.ones((settings.argflag['trace']['slits']['tilts']['disporder'] + 1, tiltang.shape[1]))
    maskord = np.where(maskslit == 1)[0]
    extrap_ord = np.zeros(norders)
    for o in range(norders):
        if o in maskord:
            extrap_ord[o] = 1
            continue
        w = np.where(tiltang[:, o] != maskval)
        if np.size(w[0]) <= settings.argflag['trace']['slits']['tilts']['disporder'] + 2:
            extrap_ord[o] = 1.0
            maskord = np.append(maskord, o)
        else:
            null, tempc = arutils.robust_polyfit(centval[:, o][w], tiltang[:, o][w],
                                                 settings.argflag['trace']['slits']['tilts']['disporder'],
                                                 function=settings.argflag['trace']['slits']['function'], sigma=2.0,
                                                 minv=0.0, maxv=msarc.shape[0] - 1)
            tcoeff[:, o] = tempc
    # Sort which orders are masked
    maskord.sort()
    xv = np.arange(msarc.shape[0])
    tiltval = arutils.func_val(tcoeff, xv, settings.argflag['trace']['slits']['function'],
                               minv=0.0, maxv=msarc.shape[0] - 1).T
    ofit = settings.argflag['trace']['slits']['tilts']['params']
    lnpc = len(ofit) - 1
    if np.sum(1.0 - extrap_ord) > ofit[0] + 1:  # Only do a PCA if there are enough good orders
        # Perform a PCA on the tilts
        msgs.info("Performing a PCA on the spectral tilts")
        ordsnd = np.arange(norders) + 1.0
        xcen = xv[:, np.newaxis].repeat(norders, axis=1)
        fitted, outpar = arpca.basis(xcen, tiltval, tcoeff, lnpc, ofit, x0in=ordsnd, mask=maskord, skipx0=False,
                                     function=settings.argflag['trace']['slits']['function'])
        if not msgs._debug['no_qa']:
            #pcadesc = "Spectral Tilt PCA"
#            arqa.pca_plot(slf, outpar, ofit, 'Arc', pcadesc=pcadesc, addOne=False)
            arpca.pca_plot(slf, outpar, ofit, 'Arc', pcadesc=pcadesc, addOne=False)
        # Extrapolate the remaining orders requested
        orders = 1.0 + np.arange(norders)
        extrap_tilt, outpar = arpca.extrapolate(outpar, orders, function=settings.argflag['trace']['slits']['function'])
        tilts = extrap_tilt
#        arqa.pca_arctilt(slf, tiltang, centval, tilts)
        arpca.pca_arctilt(slf, tiltang, centval, tilts)
    else:
        outpar = None
        msgs.warn("Could not perform a PCA when tracing the order tilts" + msgs.newline() +
                  "Not enough well-traced orders")
        msgs.info("Attempting to fit tilts by assuming the tilt is order-independent")
        xtiltfit = np.array([])
        ytiltfit = np.array([])
        for o in range(tiltang.shape[1]):
            w = np.where(tiltang[:, o] != -999999.9)
            if np.size(w[0]) != 0:
                xtiltfit = np.append(xtiltfit, centval[:, o][w])
                ytiltfit = np.append(ytiltfit, tiltang[:, o][w])
        if np.size(xtiltfit) > settings.argflag['trace']['slits']['tilts']['disporder'] + 2:
            tcoeff = arutils.func_fit(xtiltfit, ytiltfit, settings.argflag['trace']['slits']['function'],
                                      settings.argflag['trace']['slits']['tilts']['disporder'],
                                      minv=0.0, maxv=msarc.shape[0] - 1)
            tiltval = arutils.func_val(tcoeff, xv, settings.argflag['trace']['slits']['function'], minv=0.0,
                                       maxv=msarc.shape[0] - 1)
            tilts = tiltval[:, np.newaxis].repeat(tiltang.shape[1], axis=1)
        else:
            msgs.warn("There are still not enough detections to obtain a reliable tilt trace")
            msgs.info("Assuming there is no tilt")
            tilts = np.zeros_like(slf._lordloc)

    # Generate tilts image
#    print('calling tilts_image')
#    t = time.clock()
#    _tiltsimg = arcytrace.tilts_image(tilts, slf._lordloc[det-1], slf._rordloc[det-1],
#                                     settings.argflag['trace']['slits']['pad'], msarc.shape[1])
#    print('Old tilts_image: {0} seconds'.format(time.clock() - t))
#    t = time.clock()
    tiltsimg = new_tilts_image(tilts, slf._lordloc[det-1], slf._rordloc[det-1],
                                settings.argflag['trace']['slits']['pad'], msarc.shape[1])
#    print('New tilts_image: {0} seconds'.format(time.clock() - t))
#    assert np.sum(_tiltsimg != tiltsimg) == 0, 'Difference between old and new tilts_image'

    return tiltsimg, satmask, outpar


def multislit_tilt(slf, msarc, det, maskval=-999999.9, doqa=False):
    """ Determine the spectral tilt of each slit in a multislit image

    Parameters
    ----------
    slf : Class instance
      An instance of the Science Exposure class
    msarc : numpy ndarray
      Wavelength calibration frame that will be used to trace constant wavelength
    det : int
      Index of the detector
    maskval : float (optional)
      Mask value used in numpy arrays
    doqa : bool, optional
      Output QA files.  These can be many files and slow for
      lots of slits

    Returns
    -------
    tilts : ndarray
      Locations of the left slit edges (in physical pixel coordinates)
    satmask : ndarray
      Locations of the right slit edges (in physical pixel coordinates)
    extrapord : ndarray
      A boolean mask indicating if an order was extrapolated (True = extrapolated)
    """
    arccen, maskslit = get_censpec(slf, msarc, det, gen_satmask=False)
    satmask = np.zeros_like(slf._pixcen)
    # If the user sets no tilts, return here
    if settings.argflag['trace']['slits']['tilts']['method'].lower() == "zero":
        # Assuming there is no spectral tilt
        tilts = np.outer(np.linspace(0.0, 1.0, msarc.shape[0]), np.ones(msarc.shape[1]))
        return tilts, satmask, None

    ordcen = slf._pixcen[det - 1].copy()
    fitxy = [settings.argflag['trace']['slits']['tilts']['order'], 1]

    # maskslit
    if slf._maskslits[det-1] is not None:
        mask = slf._maskslits[det-1] & (maskslit==1)
    else:
        mask = maskslit
    slf._maskslits[det-1] = mask
    gdslits = np.where(mask == 0)[0]

    # Final tilts image
    final_tilts = np.zeros_like(msarc)

    # Now trace the tilt for each slit
    #for  o in range(arccen.shape[1]):
    for oo, slit in enumerate(gdslits):
        # Determine the tilts for this slit
        trcdict = trace_tilt(slf, det, msarc, slit, censpec=arccen[:, oo], nsmth=3)
        if trcdict is None:
            # No arc lines were available to determine the spectral tilt
            continue
        if msgs._debug['tilts']:
            debugger.chk_arc_tilts(msarc, trcdict, sedges=(slf._lordloc[det-1][:,slit], slf._rordloc[det-1][:,slit]))
            debugger.set_trace()
        # Extract information from the trace dictionary
        aduse = trcdict["aduse"]
        arcdet = trcdict["arcdet"]
        xtfits = trcdict["xtfit"]
        ytfits = trcdict["ytfit"]
        wmasks = trcdict["wmask"]
        badlines = trcdict["badlines"]
        # Initialize some arrays
        maskrows = np.ones(msarc.shape[0], dtype=np.int)
        tcoeff = np.ones((settings.argflag['trace']['slits']['tilts']['order'] + 1, msarc.shape[0]))
        xtilt = np.ones((msarc.shape[1], arcdet.size)) * maskval
        ytilt = np.ones((msarc.shape[1], arcdet.size)) * maskval
        ztilt = np.ones((msarc.shape[1], arcdet.size)) * maskval
        mtilt = np.ones((msarc.shape[1], arcdet.size)) * maskval
        wtilt = np.ones((msarc.shape[1], arcdet.size)) * maskval
        # Analyze each spectral line
        for j in range(arcdet.size):
            if not aduse[j]:
                continue
            xtfit = xtfits[j]
            ytfit = ytfits[j]
            wmask = wmasks[j]
            xint = int(xtfit[0])
            sz = (xtfit.size-1)//2

            # Trim if we are off the detector
            lastx = min(xint + 2 * sz + 1, msarc.shape[1])
            if (lastx-xint) < xtfit.size: # Cut down
                dx = (lastx-xint)-xtfit.size
                xtfit = xtfit[:dx]
                ytfit = ytfit[:dx]
                wmask = wmask[np.where(wmask < (xtfit.size+dx))]

            # Perform a scanning polynomial fit to the tilts
            # model = arcyutils.polyfit_scan_intext(xtfit, ytfit, np.ones(ytfit.size, dtype=np.float), mtfit,
            #                                       2, sz/6, 3, maskval)
            wmfit = np.where(ytfit != maskval)
            if wmfit[0].size > settings.argflag['trace']['slits']['tilts']['order'] + 1:
                cmfit = arutils.func_fit(xtfit[wmfit], ytfit[wmfit], settings.argflag['trace']['slits']['function'],
                                         settings.argflag['trace']['slits']['tilts']['order'],
                                         minv=0.0, maxv=msarc.shape[1] - 1.0)
                model = arutils.func_val(cmfit, xtfit, settings.argflag['trace']['slits']['function'],
                                         minv=0.0, maxv=msarc.shape[1] - 1.0)
            else:
                aduse[j] = False
                badlines += 1
                continue

            if maskval in model:
                # Model contains masked values
                aduse[j] = False
                badlines += 1
                continue

            # Perform a robust polynomial fit to the traces
            if settings.argflag['trace']['slits']['tilts']['method'].lower() == "spca":
                yfit = ytfit[wmask] / (msarc.shape[0] - 1.0)
            else:
                yfit = (2.0 * model[sz] - ytfit[wmask]) / (msarc.shape[0] - 1.0)
            wmsk, mcoeff = arutils.robust_polyfit(xtfit[wmask], yfit,
                                                  settings.argflag['trace']['slits']['tilts']['order'],
                                                  function=settings.argflag['trace']['slits']['function'],
                                                  sigma=2.0, minv=0.0, maxv=msarc.shape[1] - 1.0)
            # Update the mask
            wmask = wmask[np.where(wmsk == 0)]

            # Save the tilt angle, and unmask the row
            factr = (msarc.shape[0] - 1.0) * arutils.func_val(mcoeff, ordcen[arcdet[j], slit],
                                                              settings.argflag['trace']['slits']['function'],
                                                              minv=0.0, maxv=msarc.shape[1] - 1.0)
            idx = int(factr + 0.5)
            if (idx > 0) and (idx < msarc.shape[0]):
                maskrows[idx] = 0
                tcoeff[:, idx] = mcoeff.copy()
            # Restrict to good IDs?
            if settings.argflag['trace']['slits']['tilts']['idsonly']:
                if not aduse[j]:
                    maskrows[idx] = 1

            xtilt[xint:lastx, j] = xtfit / (msarc.shape[1] - 1.0)
            ytilt[xint:lastx, j] = arcdet[j] / (msarc.shape[0] - 1.0)
            ztilt[xint:lastx, j] = ytfit / (msarc.shape[0] - 1.0)
            if settings.argflag['trace']['slits']['tilts']['method'].lower() == "spline":
                mtilt[xint:lastx, j] = model / (msarc.shape[0] - 1.0)
            elif settings.argflag['trace']['slits']['tilts']['method'].lower() == "interp":
                mtilt[xint:lastx, j] = (2.0 * model[sz] - model) / (msarc.shape[0] - 1.0)
            else:
                mtilt[xint:lastx, j] = (2.0 * model[sz] - model) / (msarc.shape[0] - 1.0)
            wbad = np.where(ytfit == maskval)[0]
            ztilt[xint + wbad, j] = maskval
            if wmask.size != 0:
                sigg = max(1.4826 * np.median(np.abs(ytfit - model)[wmask]) / np.sqrt(2.0), 1.0)
                wtilt[xint:lastx, j] = 1.0 / sigg
            # Extrapolate off the slit to the edges of the chip
            nfit = 6  # Number of pixels to fit a linear function to at the end of each trace
            xlof, xhif = np.arange(xint, xint + nfit), np.arange(lastx - nfit, lastx)
            xlo, xhi = np.arange(xint), np.arange(lastx, msarc.shape[1])
            glon = np.mean(xlof * mtilt[xint:xint + nfit, j]) - np.mean(xlof) * np.mean(mtilt[xint:xint + nfit, j])
            glod = np.mean(xlof ** 2) - np.mean(xlof) ** 2
            clo = np.mean(mtilt[xint:xint + nfit, j]) - (glon / glod) * np.mean(xlof)
            yhi = mtilt[lastx - nfit:lastx, j]
            try:
                ghin = np.mean(xhif * yhi) - np.mean(xhif) * np.mean(yhi)
            except:
                debugger.set_trace()
            ghid = np.mean(xhif ** 2) - np.mean(xhif) ** 2
            chi = np.mean(yhi) - (ghin / ghid) * np.mean(xhif)
            mtilt[0:xint, j] = (glon / glod) * xlo + clo
            mtilt[lastx:, j] = (ghin / ghid) * xhi + chi
        if badlines != 0:
            msgs.warn("There were {0:d} additional arc lines that should have been traced".format(badlines) +
                      msgs.newline() + "(perhaps lines were saturated?). Check the spectral tilt solution")

        # Masking
        maskrw = np.where(maskrows == 1)[0]
        maskrw.sort()
        extrap_row = maskrows.copy()
        xv = np.arange(msarc.shape[1])
        # Tilt values
        tiltval = arutils.func_val(tcoeff, xv, settings.argflag['trace']['slits']['function'],
                                   minv=0.0, maxv=msarc.shape[1] - 1.0).T
        msgs.work("May need to do a check here to make sure ofit is reasonable")
        ofit = settings.argflag['trace']['slits']['tilts']['params']
        lnpc = len(ofit) - 1
        # Only do a PCA if there are enough good orders
        if np.sum(1.0 - extrap_row) > ofit[0] + 1:
            # Perform a PCA on the tilts
            msgs.info("Performing a PCA on the tilts")
            ordsnd = np.linspace(0.0, 1.0, msarc.shape[0])
            xcen = xv[:, np.newaxis].repeat(msarc.shape[0], axis=1)
            fitted, outpar = arpca.basis(xcen, tiltval, tcoeff, lnpc, ofit, weights=None,
                                         x0in=ordsnd, mask=maskrw, skipx0=False,
                                         function=settings.argflag['trace']['slits']['function'])
#            arqa.pca_plot(slf, outpar, ofit, 'Arc', pcadesc="Spectral Tilt PCA", addOne=False)
            arpca.pca_plot(slf, outpar, ofit, 'Arc', pcadesc="Spectral Tilt PCA", addOne=False)
            # Extrapolate the remaining orders requested
            orders = np.linspace(0.0, 1.0, msarc.shape[0])
            extrap_tilt, outpar = arpca.extrapolate(outpar, orders, function=settings.argflag['trace']['slits']['function'])
            polytilts = extrap_tilt.T
        else:
            # Fit the model with a 2D polynomial
            msgs.warn("Could not perform a PCA when tracing the spectral tilt" + msgs.newline() +
                      "Not enough well-traced arc lines")
            msgs.info("Fitting tilts with a low order, 2D polynomial")
            wgd = np.where(xtilt != maskval)
            coeff = arutils.polyfit2d_general(xtilt[wgd], ytilt[wgd], mtilt[wgd], fitxy)
            polytilts = arutils.polyval2d_general(coeff, np.linspace(0.0, 1.0, msarc.shape[1]),
                                                  np.linspace(0.0, 1.0, msarc.shape[0]))

        if settings.argflag['trace']['slits']['tilts']['method'].lower() == "interp":
            msgs.info("Interpolating and Extrapolating the tilts")
            xspl = np.linspace(0.0, 1.0, msarc.shape[1])
            # yspl = np.append(0.0, np.append(arcdet[np.where(aduse)]/(msarc.shape[0]-1.0), 1.0))
            # yspl = np.append(0.0, np.append(polytilts[arcdet[np.where(aduse)], msarc.shape[1]/2], 1.0))
            ycen = np.diag(polytilts[arcdet[np.where(aduse)], ordcen[arcdet[np.where(aduse), slit]]])
            yspl = np.append(0.0, np.append(ycen, 1.0))
            zspl = np.zeros((msarc.shape[1], np.sum(aduse) + 2))
            zspl[:, 1:-1] = mtilt[:, np.where(aduse)[0]]
            # zspl[:, 1:-1] = polytilts[arcdet[np.where(aduse)[0]], :].T
            zspl[:, 0] = zspl[:, 1] + polytilts[0, :] - polytilts[arcdet[np.where(aduse)[0][0]], :]
            zspl[:, -1] = zspl[:, -2] + polytilts[-1, :] - polytilts[arcdet[np.where(aduse)[0][-1]], :]
            # Make sure the endpoints are set to 0.0 and 1.0
            zspl[:, 0] -= zspl[ordcen[0, 0], slit]
            zspl[:, -1] = zspl[:, -1] - zspl[ordcen[-1, slit], -1] + 1.0
            # Prepare the spline variables
            # if False:
            #     pmin = 0
            #     pmax = -1
            # else:
            #     pmin = int(max(0, np.min(slf._lordloc[det-1])))
            #     pmax = int(min(msarc.shape[1], np.max(slf._rordloc[det-1])))
            # xsbs = np.outer(xspl, np.ones(yspl.size))
            # ysbs = np.outer(np.ones(xspl.size), yspl)
            # zsbs = zspl[wgd]
            # Restrict to good portion of the image
            tiltspl = interpolate.RectBivariateSpline(xspl, yspl, zspl, kx=3, ky=3)
            yval = np.linspace(0.0, 1.0, msarc.shape[0])
            tilts = tiltspl(xspl, yval, grid=True).T
        elif settings.argflag['trace']['slits']['tilts']['method'].lower() == "spline":
            msgs.info("Performing a spline fit to the tilts")
            wgd = np.where((ytilt != maskval) & (ztilt != maskval))
            txsbs = xtilt[wgd]
            tysbs = ytilt[wgd]
            tzsbs = ztilt[wgd]
            twsbs = wtilt[wgd]
            # Append the end points
            wlo = np.where((ytilt == np.min(tysbs)) & (ytilt != maskval) & (ztilt != maskval))
            whi = np.where((ytilt == np.max(tysbs)) & (ytilt != maskval) & (ztilt != maskval))
            xlo = (xtilt[wlo] * (msarc.shape[1] - 1.0)).astype(np.int)
            xhi = (xtilt[whi] * (msarc.shape[1] - 1.0)).astype(np.int)
            xsbs = np.append(xtilt[wlo], np.append(txsbs, xtilt[whi]))
            ysbs = np.append(np.zeros(wlo[0].size), np.append(tysbs, np.ones(whi[0].size)))
            zlo = ztilt[wlo] + polytilts[0, xlo] - polytilts[arcdet[np.where(aduse)[0][0]], xlo]
            zhi = ztilt[whi] + polytilts[-1, xhi] - polytilts[arcdet[np.where(aduse)[0][-1]], xhi]
            zsbs = np.append(zlo, np.append(tzsbs, zhi))
            wsbs = np.append(wtilt[wlo], np.append(twsbs, wtilt[whi]))
            # Generate the spline curve
            tiltspl = interpolate.SmoothBivariateSpline(xsbs, zsbs, ysbs, w=wsbs, kx=3, ky=3,
                                                        s=xsbs.size, bbox=[0.0, 1.0,
                                                        min(zsbs.min(),0.0), max(zsbs.max(),1.0)])
            xspl = np.linspace(0.0, 1.0, msarc.shape[1])
            yspl = np.linspace(0.0, 1.0, msarc.shape[0])
            tilts = tiltspl(xspl, yspl, grid=True).T
            # QA
            if msgs._debug['tilts']:
                tiltqa = tiltspl(xsbs, zsbs, grid=False)
                plt.clf()
                # plt.imshow((zsbs-tiltqa)/zsbs, origin='lower')
                # plt.imshow((ysbs-tiltqa)/ysbs, origin='lower')
                plt.plot(xsbs, (ysbs - tiltqa) / ysbs, 'bx')
                plt.plot(xsbs, 1.0 / (wsbs * ysbs), 'r-')
                plt.ylim(-5e-2, 5e-2)
                # plt.colorbar()
                plt.show()
                debugger.set_trace()
        elif settings.argflag['trace']['slits']['tilts']['method'].lower() == "spca":
            # Slit position
            xspl = np.linspace(0.0, 1.0, msarc.shape[1])
            # Trace positions down center of the order
            ycen = np.diag(polytilts[arcdet[np.where(aduse)], ordcen[arcdet[np.where(aduse)], slit:slit+1]])
            yspl = np.append(0.0, np.append(ycen, 1.0))
            # Trace positions as measured+modeled
            zspl = np.zeros((msarc.shape[1], np.sum(aduse) + 2))
            zspl[:, 1:-1] = polytilts[arcdet[np.where(aduse)[0]], :].T
            zspl[:, 0] = zspl[:, 1] + polytilts[0, :] - polytilts[arcdet[np.where(aduse)[0][0]], :]
            zspl[:, -1] = zspl[:, -2] + polytilts[-1, :] - polytilts[arcdet[np.where(aduse)[0][-1]], :]
            # Make sure the endpoints are set to 0.0 and 1.0
            zspl[:, 0] -= zspl[ordcen[0, slit], 0]
            zspl[:, -1] = zspl[:, -1] - zspl[ordcen[-1, slit], -1] + 1.0
            # Prepare the spline variables
            if False:
                pmin = 0
                pmax = -1
            else:
                pmin = int(max(0, np.min(slf._lordloc[det - 1])))
                pmax = int(min(msarc.shape[1], np.max(slf._rordloc[det - 1])))
            xsbs = np.outer(xspl, np.ones(yspl.size))[pmin:pmax, :]
            ysbs = np.outer(np.ones(xspl.size), yspl)[pmin:pmax, :]
            zsbs = zspl[pmin:pmax, :]
            # Spline
            msgs.work('Consider adding weights to SmoothBivariate in spca')
            tiltspl = interpolate.SmoothBivariateSpline(xsbs.flatten(), zsbs.flatten(),
                                                        ysbs.flatten(), kx=3, ky=3, s=xsbs.size)
            # Finish
            yval = np.linspace(0.0, 1.0, msarc.shape[0])
            tilts = tiltspl(xspl, yval, grid=True).T
            if False:
                tiltqa = tiltspl(xsbs.flatten(), zsbs.flatten(), grid=False).reshape(xsbs.shape)
                plt.clf()
                # plt.imshow((zsbs-tiltqa)/zsbs, origin='lower')
                plt.imshow((ysbs - tiltqa) / ysbs, origin='lower')
                plt.colorbar()
                plt.show()
                debugger.set_trace()
        elif settings.argflag['trace']['slits']['tilts']['method'].lower() == "pca":
            tilts = polytilts.copy()
        # Save into final_tilts
        word = np.where(slf._slitpix[det - 1] == slit+1)
        final_tilts[word] = tilts[word]

        # Now do the QA
        if doqa:
            msgs.info("Preparing arc tilt QA data")
            tiltsplot = tilts[arcdet, :].T
            tiltsplot *= (msarc.shape[0] - 1.0)
            # Shift the plotted tilts about the centre of the slit
            ztilto = ztilt.copy()
            adj = np.diag(tilts[arcdet, ordcen[arcdet, slit:slit+1]])
            zmsk = np.where(ztilto == maskval)
            ztilto = 2.0 * np.outer(np.ones(ztilto.shape[0]), adj) - ztilto
            ztilto[zmsk] = maskval
            ztilto[np.where(ztilto != maskval)] *= (msarc.shape[0] - 1.0)
            for i in range(arcdet.size):
                w = np.where(ztilto[:, i] != maskval)
                if w[0].size != 0:
                    twa = (xtilt[w[0], i] * (msarc.shape[1] - 1.0) + 0.5).astype(np.int)
                    # fitcns = np.polyfit(w[0], ztilt[w[0], i] - tiltsplot[twa, i], 0)[0]
                    fitcns = np.median(ztilto[w[0], i] - tiltsplot[twa, i])
                    # if abs(fitcns) > 1.0:
                    #     msgs.warn("The tilt of Arc Line {0:d} might be poorly traced".format(i+1))
                    tiltsplot[:, i] += fitcns

            xdat = xtilt.copy()
            xdat[np.where(xdat != maskval)] *= (msarc.shape[1] - 1.0)

            msgs.info("Plotting arc tilt QA")
        #    arqa.plot_orderfits(slf, tiltsplot, ztilto, xdata=xdat, xmodl=np.arange(msarc.shape[1]),
        #                        textplt="Arc line", maxp=9, desc="Arc line spectral tilts", maskval=maskval)
            plot_orderfits(slf, tiltsplot, ztilto, xdata=xdat, xmodl=np.arange(msarc.shape[1]),
                           textplt="Arc line", maxp=9, desc="Arc line spectral tilts", maskval=maskval, slit=slit)
    # Finish
    return final_tilts, satmask, outpar


def get_censpec(slf, frame, det, gen_satmask=False):
    """ Extract a simple spectrum down the center of each slit
    Parameters
    ----------
    slf :
    frame : ndarray
      Image
    det : int
    gen_satmask : bool, optional
      Generate a saturation mask?

    Returns
    -------
    arccen : ndarray
      Extracted arcs.  This *need* not be one per slit/order,
      although I wish it were (with `rejected` ones padded with zeros)
    maskslit : bool array
      1 = Bad slit/order for extraction (incomplete)
      0 = Ok
    satmask : ndarray, optional
      Saturation mask
      Returned in gen_satmask=True
    """
    # TODO -- Have the returned arccen and maskslit have the same size..
    dnum = settings.get_dnum(det)

    ordcen = 0.5*(slf._lordloc[det-1]+slf._rordloc[det-1])
    ordwid = 0.5*np.abs(slf._lordloc[det-1]-slf._rordloc[det-1])
    if gen_satmask:
        msgs.info("Generating a mask of arc line saturation streaks")
#        t = time.clock()
#        _satmask = arcyarc.saturation_mask(frame,
#                            settings.spect[dnum]['saturation']*settings.spect[dnum]['nonlinear'])
#        print('Old saturation_mask: {0} seconds'.format(time.clock() - t))
        satmask = ararc.new_saturation_mask(frame,
                            settings.spect[dnum]['saturation']*settings.spect[dnum]['nonlinear'])
#        print('New saturation_mask: {0} seconds'.format(time.clock() - t))
#        # Allow for minor differences
#        if np.sum(_satmask != satmask) > 0.1*np.prod(satmask.shape):
#            plt.imshow(_satmask, origin='lower', interpolation='nearest', aspect='auto')
#            plt.colorbar()
#            plt.show()
#            plt.imshow(satmask, origin='lower', interpolation='nearest', aspect='auto')
#            plt.colorbar()
#            plt.show()
#            plt.imshow(_satmask-satmask, origin='lower', interpolation='nearest', aspect='auto')
#            plt.colorbar()
#            plt.show()
#
#        assert np.sum(_satmask != satmask) < 0.1*np.prod(satmask.shape), \
#                    'Old and new saturation_mask are too different'

#        print('calling order saturation')
#        t = time.clock()
#        _satsnd = arcyarc.order_saturation(satmask, (ordcen+0.5).astype(int),
#                                          (ordwid+0.5).astype(int))
#        print('Old order_saturation: {0} seconds'.format(time.clock() - t))
#        t = time.clock()
        satsnd = ararc.new_order_saturation(satmask, (ordcen+0.5).astype(int),
                                             (ordwid+0.5).astype(int))
#        print('New order_saturation: {0} seconds'.format(time.clock() - t))
#        assert np.sum(_satsnd != satsnd) == 0, \
#                    'Difference between old and new order_saturation, satsnd'

    # Extract a rough spectrum of the arc in each slit
    msgs.info("Extracting an approximate arc spectrum at the centre of each slit")
    tordcen = None
    maskslit = np.zeros(ordcen.shape[1], dtype=np.int)
    for i in range(ordcen.shape[1]):
        wl = np.size(np.where(ordcen[:, i] <= slf._pixlocn[det-1][0,0,1])[0])
        wh = np.size(np.where(ordcen[:, i] >= slf._pixlocn[det-1][0,-1,1])[0])
        if wl == 0 and wh == 0:
            # The center of the slit is always on the chip
            if tordcen is None:
                tordcen = np.zeros((ordcen.shape[0], 1), dtype=np.float)
                tordcen[:, 0] = ordcen[:, i]
            else:
                tordcen = np.append(tordcen, ordcen[:, i].reshape((ordcen.shape[0], 1)), axis=1)
        else:
            # A slit isn't always on the chip
            if tordcen is None:
                tordcen = np.zeros((ordcen.shape[0], 1), dtype=np.float)
            else:
                tordcen = np.append(tordcen, ordcen[:, i].reshape((ordcen.shape[0], 1)), axis=1)
            maskslit[i] = 1
    w = np.where(maskslit == 0)[0]
    if tordcen is None:
        msgs.warn("Could not determine which slits are fully on the detector")
        msgs.info("Assuming all slits are fully on the detector")
        ordcen = phys_to_pix(ordcen, slf._pixlocn[det-1], 1)
    else:
        ordcen = phys_to_pix(tordcen[:,w], slf._pixlocn[det-1], 1)

    pixcen = np.arange(frame.shape[0])
    temparr = pixcen.reshape(frame.shape[0], 1).repeat(ordcen.shape[1], axis=1)
    # Average over three pixels to remove some random fluctuations, and increase S/N
    op1 = ordcen+1
    op2 = ordcen+2
    om1 = ordcen-1
    om2 = ordcen-2
    w = np.where(om1 < 0)
    om1[w] += 1
    w = np.where(om2 == -1)
    om2[w] += 1
    w = np.where(om2 == -2)
    om2[w] += 2
    w = np.where(op1 >= frame.shape[1])
    op1[w] -= 1
    w = np.where(op2 == frame.shape[1])
    op2[w] -= 1
    w = np.where(op2 == frame.shape[1]+1)
    op2[w] -= 2
    arccen = (1.0/5.0) * (frame[temparr, ordcen] +
              frame[temparr, op1] + frame[temparr, op2] +
              frame[temparr, om1] + frame[temparr, om2])
    del temparr

    if gen_satmask:
        return arccen, maskslit, satsnd
    else:
        return arccen, maskslit


def gen_pixloc(frame, det, gen=True):
    """23
    Generate an array of physical pixel coordinates

    Parameters
    ----------
    frame : ndarray
      uniformly illuminated and normalized flat field frame
    det : int
      Index of the detector

    Returns
    -------
    locations : ndarray
      A 3D array containing the x center, y center, x width and y width of each pixel.
      The returned array has a shape:   frame.shape + (4,)
    """
    dnum = settings.get_dnum(det)
    msgs.info("Deriving physical pixel locations on the detector")
    locations = np.zeros((frame.shape[0],frame.shape[1],4))
    if gen:
        msgs.info("Pixel gap in the dispersion direction = {0:4.3f}".format(settings.spect[dnum]['xgap']))
        msgs.info("Pixel size in the dispersion direction = {0:4.3f}".format(1.0))
        xs = np.arange(frame.shape[0]*1.0)*settings.spect[dnum]['xgap']
        xt = 0.5 + np.arange(frame.shape[0]*1.0) + xs
        msgs.info("Pixel gap in the spatial direction = {0:4.3f}".format(settings.spect[dnum]['ygap']))
        msgs.info("Pixel size in the spatial direction = {0:4.3f}".format(settings.spect[dnum]['ysize']))
        ys = np.arange(frame.shape[1])*settings.spect[dnum]['ygap']*settings.spect[dnum]['ysize']
        yt = settings.spect[dnum]['ysize']*(0.5 + np.arange(frame.shape[1]*1.0)) + ys
        xloc, yloc = np.meshgrid(xt, yt)
#		xwid, ywid = np.meshgrid(xs,ys)
        msgs.info("Saving pixel locations")
        locations[:,:,0] = xloc.T
        locations[:,:,1] = yloc.T
        locations[:,:,2] = 1.0
        locations[:,:,3] = settings.spect[dnum]['ysize']
    else:
        msgs.error("Have not yet included an algorithm to automatically generate pixel locations")
    return locations


def phys_to_pix(array, pixlocn, axis):
    """
    Generate an array of physical pixel coordinates

    Parameters
    ----------
    array : ndarray
      An array of physical pixel locations
    pixlocn : ndarray
      A 3D array containing the x center, y center, x width and y width of each pixel.
    axis : int
      The axis that the input array probes

    Returns
    -------
    pixarr : ndarray
      The pixel locations of the input array (as seen on a computer screen)
    """
    diff = pixlocn[:,0,0] if axis == 0 else pixlocn[0,:,1]

#    print('calling phys_to_pix')
#    t = time.clock()
#    _pixarr = arcytrace.phys_to_pix(np.array([array]).T, diff).flatten() \
#                if len(np.shape(array)) == 1 else arcytrace.phys_to_pix(array, diff)
#    print('Old phys_to_pix: {0} seconds'.format(time.clock() - t))
#    t = time.clock()
    pixarr = new_phys_to_pix(array, diff)
#    print('New phys_to_pix: {0} seconds'.format(time.clock() - t))
#    assert np.sum(_pixarr != pixarr) == 0, 'Difference between old and new phys_to_pix, pixarr'

    return pixarr


def prune_peaks(hist, pks, pkidx):
    """
    Identify the most well defined peaks

    Parameters
    ----------
    hist : ndarray
      Histogram of detections
    pks : ndarray
      Indices of candidate peak locations
    pkidx : int
      Index of highest peak

    Returns
    -------
    msk : ndarray
      An mask of good peaks (1) and bad peaks (0)
    """

    sz_i = pks.shape[0]

    msk = np.zeros(sz_i, dtype=np.int)

    lgd = 1  # Was the previously inspected peak a good one?
    for ii in range(0, sz_i-1):
        cnt = 0
        for jj in range(pks[ii], pks[ii+1]):
            if hist[jj] == 0:
                cnt += 1
        if cnt < 2:
            # If the difference is unacceptable, both peaks are bad
            msk[ii] = 0
            msk[ii+1] = 0
            lgd = 0
        else:
            # If the difference is acceptable, the right peak is acceptable,
            # the left peak is acceptable if it was not previously labelled as unacceptable
            if lgd == 1:
                msk[ii] = 1
            msk[ii+1] = 1
            lgd = 1
    # Now only consider the peaks closest to the highest peak
    lgd = 1
    for ii in range(pkidx, sz_i):
        if msk[ii] == 0:
            lgd = 0
        elif lgd == 0:
            msk[ii] = 0
    lgd = 1
    for ii in range(0, pkidx):
        if msk[pkidx-ii] == 0:
            lgd = 0
        elif lgd == 0:
            msk[pkidx-ii] = 0
    return msk


def slit_image(slf, det, scitrace, obj, tilts=None):
    """ Generate slit image for a given object
    Ignores changing plate scale (for now)
    The slit is approximated as a straight line in this calculation
    which should be reasonably accurate.  Better, the object profile
    generated from this approximation is applied in the same fashion
    so that the 'error' is compensated for.
    Parameters
    ----------
    slf
    det
    scitrace
    obj
    Returns
    -------
    slit_img : ndarray
    """
    # Setup
    if tilts is None:
        tilts = slf._tilts[det-1]
    ximg = np.outer(np.ones(tilts.shape[0]), np.arange(tilts.shape[1]))
    dypix = 1./tilts.shape[0]
    #  Trace
    xtrc = np.round(scitrace['traces'][:, obj]).astype(int)
    wch = np.where((xtrc >= 0) & (xtrc <= tilts.shape[1]-1))
    msgs.work("Use 2D spline to evaluate tilts")
    trc_tilt = np.zeros(tilts.shape[0], dtype=np.float)
    trc_tilt[wch] = tilts[np.arange(tilts.shape[0])[wch], xtrc[wch]]
    trc_tilt_img = np.outer(trc_tilt, np.ones(tilts.shape[1]))
    # Slit image
    msgs.work("Should worry about changing plate scale")
    dy = (tilts - trc_tilt_img)/dypix  # Pixels
    dx = ximg - np.outer(scitrace['traces'][:, obj], np.ones(tilts.shape[1]))
    slit_img = np.sqrt(dx**2 - dy**2)
    neg = dx < 0.
    slit_img[neg] *= -1
    # Return
    return slit_img


def find_obj_minima(trcprof, fwhm=3., nsmooth=3, nfind=8, xedge=0.03,
        sig_thresh=5., peakthresh=None, triml=2, trimr=2, debug=False):
    ''' Find objects using a ported version of nminima from IDL (idlutils)
    
    Parameters
    ----------
    trcprof : ndarray
      1D array of the slit profile including objects
    fwhm : float, optional
      FWHM estimate of the seeing
    nsmooth : int, optional
      Kernel in pixels for Gaussian smoothing of trcprof
    nfind : int, optional
      Number of sources to identify
    xedge : float, optional
      Fraction of the slit on each edge to ignore peaks within
    sig_thresh : float, optional
      Number of sigma to reject when fitting
    peakthresh : float, optional
      Include objects whose peak exceeds this fraction of the highest peak
    triml : int, optional
    trimr : int, optional
    debug : bool, optional

    Returns
    -------
    objl : ndarray  (npeak)
      Left edges for each peak found
    objr : ndarray  (npeak)
      Right edges for each peak found
    bckl : ndarray (npeak, npix)
      Background regions in the slit, left of the peak
    bckr : ndarray (npeak, npix)
      Background regions in the slit, right of the peak
    '''
    npix = trcprof.size
    # Smooth
    if nsmooth > 0:
        yflux = convolve(-1*trcprof, Gaussian1DKernel(nsmooth))
    else:
        yflux = -1*trcprof
    #
    xvec = np.arange(len(yflux))
    # Find peaks
    peaks, sigmas, ledges, redges = arutils.find_nminima(yflux, xvec, minsep=fwhm, nfind=nfind, width=int(fwhm))
    fint = interpolate.interp1d(xvec, yflux, bounds_error=False, fill_value=0.)
    ypeaks = -1.*fint(peaks)
    # Sky background (for significance)
    imask = xvec == xvec
    for ipeak in peaks:  # Mask out for sky determination
        ibad = np.abs(xvec-ipeak) < fwhm
        imask[ibad] = False
    clip_yflux = sigma_clip(yflux[imask], axis=0, sigma=2.5)
    sky_std = np.std(clip_yflux)
    # Toss out peaks near edges
    xp = peaks/float(npix)/2.
    gdobj = (xp < (1-xedge)) * (xp > xedge)
    # Keep those above the threshold
    if np.sum(gdobj) > 1:
        threshold = sig_thresh*sky_std
        if peakthresh is not None:
            threshold = max(threshold, peakthresh*max(ypeaks[gdobj]))
        # Parse again
        gdthresh = (ypeaks > threshold)
        if np.any(gdthresh):  # Parse if at least one is bright enough
            gdobj = gdobj & gdthresh
    # Setup for finish
    nobj = np.sum(gdobj)
    objl = ledges[gdobj]  # Might need to set these by threshold
    objr = redges[gdobj]
    bck_mask = np.ones_like(trcprof).astype(int)
    # Mask out objects
    for ledge, redge in zip(objl,objr):
        bck_mask[ledge:redge+1] = 0
    # Mask out edges
    bck_mask[0:triml] = 0
    bck_mask[-trimr:] = 0
    bckl = np.outer(bck_mask, np.ones(nobj))
    bckr = bckl.copy()
    idx = np.arange(npix).astype(int)
    for kk,iobjr in enumerate(objr):
        pos = idx > iobjr
        bckl[pos,kk] = 0
        neg = idx < objl[kk]
        bckr[neg,kk] = 0
    # Return
    return objl, objr, bckl, bckr<|MERGE_RESOLUTION|>--- conflicted
+++ resolved
@@ -14,7 +14,7 @@
 from astropy.io import fits
 from astropy.stats import sigma_clip
 from astropy.convolution import convolve, Gaussian1DKernel
-from pypit import ardebug as debugger
+
 from pypit import msgs
 from pypit import arqa
 from pypit import arplot
@@ -462,10 +462,7 @@
         # Background regions to the left of object
         for ii in range(wlr.size):
             lobj = slf._lordloc[det - 1][:, slitn] + triml + wll[ii]
-            try:
-                robj = slf._lordloc[det - 1][:, slitn] + trimr + wlr[ii]
-            except:
-                debugger.set_trace()
+            robj = slf._lordloc[det - 1][:, slitn] + trimr + wlr[ii]
             rec_bg_img[:, :, o] += np.clip(spatdir - lobj.reshape(sciframe.shape[0], 1), 0.0, 1.0) - \
                                    np.clip(spatdir - robj.reshape(sciframe.shape[0], 1), 0.0, 1.0)
         wrl = np.where(bgreg[1][1:, o] > bgreg[1][:-1, o])[0]
@@ -568,13 +565,8 @@
 
 def trace_objects_in_slit(slf, det, slitn, sciframe, varframe, crmask, trim=2,
                  triml=None, trimr=None, sigmin=2.0, bgreg=None,
-<<<<<<< HEAD
                  maskval=-999999.9, slitn=0, doqa=True, box_smooth=True,
                  xedge=0.03, tracedict=None, standard=False, debug=False):
-=======
-                 maskval=-999999.9,
-                 xedge=0.03, standard=False, debug=False):
->>>>>>> 709aca5b
     """ Finds objects, and traces their location on the detector
 
     Parameters
@@ -1201,17 +1193,11 @@
     while np.any(gt_5_sigma & np.invert(_profile.mask)):
         # Find next maximum flux point
         imax = np.ma.argmax(_profile)
-<<<<<<< HEAD
-        if not gt_5_sigma[imax]:
-            break
-        _profile[imax] = np.ma.masked # Mask the peak
-=======
         #  IF one is recovering an object mask with *all* pixels triggered,
         #    then consider uncommenting the next 3 lines -- JXP on 20 Apr 2018
         #if not gt_5_sigma[imax]:
         #    break
         #_profile[imax] = np.ma.masked  # Mask the peak
->>>>>>> 709aca5b
         # Find the valid source pixels around the peak
         f = np.arange(sz_x)[np.roll(not_gt_3_sigma, -imax)]
         # TODO: the ifs below feel like kludges to match old
@@ -3968,7 +3954,7 @@
 
 
 def gen_pixloc(frame, det, gen=True):
-    """23
+    """
     Generate an array of physical pixel coordinates
 
     Parameters
