from __future__ import (print_function, absolute_import, division, unicode_literals)

import numpy as np
from scipy import interpolate

from linetools.spectra import xspectrum1d
from astropy.coordinates import SkyCoord, solar_system, EarthLocation, ICRS, UnitSphericalRepresentation, CartesianRepresentation
from astropy.time import Time
from astropy import units as u

from pypit import ararc
from pypit import arextract
from pypit import armsgs
from pypit import arparse as settings
from pypit import arutils

# Logging
msgs = armsgs.get_logger()

from pypit import ardebug as debugger


def flex_shift(slf, det, obj_skyspec, arx_skyspec):
    """ Calculate shift between object sky spectrum and archive sky spectrum

    Parameters
    ----------
    slf
    det
    obj_skyspec
    arx_skyspec

    Returns
    -------
    flex_dict
    """
    #Determine the brightest emission lines
    msgs.warn("If we use Paranal, cut down on wavelength early on")
    arx_amp, arx_cent, arx_wid, arx_w, arx_satsnd, arx_yprep = ararc.detect_lines(slf, det, msarc=None, censpec=arx_skyspec.flux.value, MK_SATMASK=False)
    obj_amp, obj_cent, obj_wid, obj_w, obj_satsnd, obj_yprep = ararc.detect_lines(slf, det, msarc=None, censpec=obj_skyspec.flux.value, MK_SATMASK=False)

    #Keep only 5 brightest amplitude lines (xxx_keep is array of indices within arx_w of the 5 brightest)
    arx_keep = np.argsort(arx_amp[arx_w])[-5:]
    obj_keep = np.argsort(obj_amp[obj_w])[-5:]

    #Calculate wavelength (Angstrom per pixel)
    arx_disp = np.append(arx_skyspec.wavelength.value[1]-arx_skyspec.wavelength.value[0],
                         arx_skyspec.wavelength.value[1:]-arx_skyspec.wavelength.value[:-1])
    #arx_disp = (np.amax(arx_sky.wavelength.value)-np.amin(arx_sky.wavelength.value))/arx_sky.wavelength.size
    obj_disp = np.append(obj_skyspec.wavelength.value[1]-obj_skyspec.wavelength.value[0],
                         obj_skyspec.wavelength.value[1:]-obj_skyspec.wavelength.value[:-1])
    #obj_disp = (np.amax(obj_sky.wavelength.value)-np.amin(obj_sky.wavelength.value))/obj_sky.wavelength.size

    #Calculate resolution (lambda/delta lambda_FWHM)..maybe don't need this? can just use sigmas
    arx_idx = (arx_cent+0.5).astype(np.int)[arx_w][arx_keep]   # The +0.5 is for rounding
    arx_res = arx_skyspec.wavelength.value[arx_idx]/\
              (arx_disp[arx_idx]*(2*np.sqrt(2*np.log(2)))*arx_wid[arx_w][arx_keep])
    obj_idx = (obj_cent+0.5).astype(np.int)[obj_w][obj_keep]   # The +0.5 is for rounding
    obj_res = obj_skyspec.wavelength.value[obj_idx]/ \
              (obj_disp[obj_idx]*(2*np.sqrt(2*np.log(2)))*obj_wid[obj_w][obj_keep])
    #obj_res = (obj_sky.wavelength.value[0]+(obj_disp*obj_cent[obj_w][obj_keep]))/(
    #    obj_disp*(2*np.sqrt(2*np.log(2)))*obj_wid[obj_w][obj_keep])
    msgs.info("Resolution of Archive={:g} and Observation={:g}".format(
        np.median(arx_res), np.median(obj_res)))

    #Determine sigma of gaussian for smoothing
    arx_sig2 = (arx_disp[arx_idx]*arx_wid[arx_w][arx_keep])**2.
    obj_sig2 = (obj_disp[obj_idx]*obj_wid[obj_w][obj_keep])**2.

    arx_med_sig2 = np.median(arx_sig2)
    obj_med_sig2 = np.median(obj_sig2)

    if obj_med_sig2 >= arx_med_sig2:
        smooth_sig = np.sqrt(obj_med_sig2-arx_med_sig2)  # Ang
        smooth_sig_pix = smooth_sig / np.median(arx_disp[arx_idx])
        arx_skyspec = arx_skyspec.gauss_smooth(smooth_sig_pix*2*np.sqrt(2*np.log(2)))
    else:
        msgs.warn("Prefer archival sky spectrum to have higher resolution")
        smooth_sig_pix = 0.
        msgs.warn("New Sky has higher resolution than Archive.  Not smoothing")
        #smooth_sig = np.sqrt(arx_med_sig**2-obj_med_sig**2)

    #Determine region of wavelength overlap
    min_wave = max(np.amin(arx_skyspec.wavelength.value), np.amin(obj_skyspec.wavelength.value))
    max_wave = min(np.amax(arx_skyspec.wavelength.value), np.amax(obj_skyspec.wavelength.value))

    #Smooth higher resolution spectrum by smooth_sig (flux is conserved!)
#    if np.median(obj_res) >= np.median(arx_res):
#        msgs.warn("New Sky has higher resolution than Archive.  Not smoothing")
        #obj_sky_newflux = ndimage.gaussian_filter(obj_sky.flux, smooth_sig)
#    else:
        #tmp = ndimage.gaussian_filter(arx_sky.flux, smooth_sig)
#        arx_skyspec = arx_skyspec.gauss_smooth(smooth_sig_pix*2*np.sqrt(2*np.log(2)))
        #arx_sky.flux = ndimage.gaussian_filter(arx_sky.flux, smooth_sig)

    # Define wavelengths of overlapping spectra
    keep_idx = np.where((obj_skyspec.wavelength.value>=min_wave) &
                         (obj_skyspec.wavelength.value<=max_wave))[0]
    #keep_wave = [i for i in obj_sky.wavelength.value if i>=min_wave if i<=max_wave]

    #Rebin both spectra onto overlapped wavelength range
    if len(keep_idx) <= 50:
        msgs.error("Not enough overlap between sky spectra")

    else: #rebin onto object ALWAYS
        keep_wave = obj_skyspec.wavelength[keep_idx]
        arx_skyspec = arx_skyspec.rebin(keep_wave)
        obj_skyspec = obj_skyspec.rebin(keep_wave)

    #   Normalize spectra to unit average sky count
    #norm = (total(sky_obj)/double(nkeep))
    norm = np.sum(obj_skyspec.flux.value)/obj_skyspec.npix
    obj_skyspec.flux = obj_skyspec.flux / norm
    #sky_obj_ivar = sky_obj_ivar*norm^2
    norm2 = np.sum(arx_skyspec.flux.value)/arx_skyspec.npix
    arx_skyspec.flux = arx_skyspec.flux / norm2

    #deal with bad pixels
    msgs.work("Need to mask bad pixels")

    #deal with underlying continuum
    msgs.work("Consider taking median first [5 pixel]")
    everyn = obj_skyspec.npix // 20
    mask, ct = arutils.robust_polyfit(obj_skyspec.wavelength.value, obj_skyspec.flux.value, 3, function='bspline',
                                  sigma=3., everyn=everyn)
    obj_sky_cont = arutils.func_val(ct, obj_skyspec.wavelength.value, 'bspline')
    obj_sky_flux = obj_skyspec.flux.value - obj_sky_cont
    mask, ct_arx = arutils.robust_polyfit(arx_skyspec.wavelength.value, arx_skyspec.flux.value, 3, function='bspline',
                                      sigma=3., everyn=everyn)
    arx_sky_cont = arutils.func_val(ct_arx, arx_skyspec.wavelength.value, 'bspline')
    arx_sky_flux = arx_skyspec.flux.value - arx_sky_cont

    # Consider shaprness filtering (e.g. LowRedux)
    msgs.work("Consider taking median first [5 pixel]")

    #Cross correlation of spectra
    #corr = np.correlate(arx_skyspec.flux, obj_skyspec.flux, "same")
    corr = np.correlate(arx_sky_flux, obj_sky_flux, "same")

    #Create array around the max of the correlation function for fitting for subpixel max
    # Restrict to pixels within maxshift of zero lag
    lag0 = corr.size//2
    mxshft = settings.argflag['reduce']['flexure']['maxshift']
    max_corr = np.argmax(corr[lag0-mxshft:lag0+mxshft]) + lag0-mxshft
    subpix_grid = np.linspace(max_corr-3., max_corr+3., 7.)

    #Fit a 2-degree polynomial to peak of correlation function
    fit = arutils.func_fit(subpix_grid, corr[subpix_grid.astype(np.int)], 'polynomial', 2)
    max_fit = -0.5*fit[1]/fit[2]

    #Calculate and apply shift in wavelength
    shift = float(max_fit)-lag0
    msgs.info("Flexure correction of {:g} pixels".format(shift))
    #model = (fit[2]*(subpix_grid**2.))+(fit[1]*subpix_grid)+fit[0]

    if msgs._debug['flexure']:
        debugger.xplot(arx_skyspec.wavelength, arx_sky_flux, xtwo=np.roll(obj_skyspec.wavelength,int(-1*shift)), ytwo=obj_sky_flux)
        #debugger.xplot(arx_sky.wavelength, arx_sky.flux, xtwo=np.roll(obj_sky.wavelength.value,9), ytwo=obj_sky.flux*100)
        debugger.set_trace()

    flex_dict = dict(polyfit=fit, shift=shift, subpix=subpix_grid,
                     corr=corr[subpix_grid.astype(np.int)],
                     sky_spec=obj_skyspec,
                     arx_spec=arx_skyspec,
                     corr_cen=corr.size/2, smooth=smooth_sig_pix)
    # Return
    return flex_dict


def flexure_archive():
    """  Load archived sky spectrum
    """
    #   latitude = settings.spect['mosaic']['latitude']
    #   longitude = settings.spect['mosaic']['longitude']
    root = settings.argflag['run']['pypitdir']
    if settings.argflag['reduce']['flexure']['spectrum'] is None:
        # Red or blue?
        if settings.argflag['run']['spectrograph'] in ['kast_blue']:
            skyspec_fil = 'sky_kastb_600.fits'
        elif settings.argflag['run']['spectrograph'] in ['lris_blue']:
            skyspec_fil = 'sky_LRISb_600.fits'
        else:
            skyspec_fil = 'paranal_sky.fits'
    else:
        skyspec_fil = settings.argflag['reduce']['flexure']['spectrum']
    #
    msgs.info("Using {:s} file for Sky spectrum".format(skyspec_fil))
    arx_sky = xspectrum1d.XSpectrum1D.from_file(root+'/data/sky_spec/'+skyspec_fil)
    #hdu = fits.open(root+'/data/sky_spec/'+skyspec_fil)
    #archive_wave = hdu[0].data
    #archive_flux = hdu[1].data
    #arx_sky = xspectrum1d.XSpectrum1D.from_tuple((archive_wave, archive_flux))
    # Return
    return skyspec_fil, arx_sky


def flexure_slit(slf, det):
    """Correct wavelength down slit center for flexure

    Parameters:
    ----------
    slf :
    det : int
    """
    # Load Archive
    skyspec_fil, arx_sky = flexure_archive()

    # Extract
    censpec_wv = arextract.boxcar_cen(slf, det, slf._mswave[det-1])
    censpec_fx = arextract.boxcar_cen(slf, det, slf._bgframe[det-1])
    cen_sky = xspectrum1d.XSpectrum1D.from_tuple((censpec_wv, censpec_fx))
    # Find shift
    fdict = flex_shift(slf, det, cen_sky, arx_sky)
    msgs.work("Flexure shift = {:g} down slit center".format(fdict['shift']))
    # Refit
    #  What if xfit shifts outside of 0-1?
    xshift = fdict['shift']/(slf._msarc[det-1].shape[0]-1)
    mask, fit = arutils.robust_polyfit(np.array(slf._wvcalib[det-1]['xfit'])+xshift,
                                       np.array(slf._wvcalib[det-1]['yfit']),
                                       len(slf._wvcalib[det-1]['fitc']),
                                       function=slf._wvcalib[det-1]['function'], sigma=slf._wvcalib[det-1]['nrej'], minv=slf._wvcalib[det-1]['fmin'], maxv=slf._wvcalib[det-1]['fmax'])
    # Update wvcalib
    slf._wvcalib[det-1]['shift'] = fdict['shift']  # pixels
    slf._wvcalib[det-1]['fitc'] = fit
    msgs.work("Add another QA for wavelengths?")
    # Update mswave
    wv_calib = slf._wvcalib[det-1]
    slf._mswave[det-1] = arutils.func_val(wv_calib['fitc'], slf._tilts[det-1], wv_calib['function'], minv=wv_calib['fmin'], maxv=wv_calib['fmax'])
    # Write to Masters?  Not for now
    # For QA (kludgy..)
    censpec_wv = arextract.boxcar_cen(slf, det, slf._mswave[det-1])
    fdict['sky_spec'] = xspectrum1d.XSpectrum1D.from_tuple((censpec_wv, censpec_fx))
    flex_dict = dict(polyfit=[], shift=[], subpix=[], corr=[],
                     corr_cen=[], spec_file=skyspec_fil, smooth=[],
                     arx_spec=[], sky_spec=[])
    #debugger.set_trace()
    #debugger.xplot(censpec_wv, censpec_fx, xtwo=fdict['arx_spec'].wavelength, ytwo=fdict['arx_spec'].flux*50)
    for key in ['polyfit', 'shift', 'subpix', 'corr', 'corr_cen', 'smooth', 'sky_spec', 'arx_spec']:
        flex_dict[key].append(fdict[key])
    return flex_dict


def flexure_obj(slf, det):
    """Correct wavelengths for flexure

    Parameters:
    ----------
    slf :
    det : int
      detector number
    center : bool, optional
      Extract arc down the center?

    Returns:
    ----------
    flex_dict: dict
      dict on flexure results

    """
    msgs.work("Consider doing 2 passes in flexure as in LowRedux")
    # Load Archive
    skyspec_fil, arx_sky = flexure_archive()

    # Loop on objects
    flex_dict = dict(polyfit=[], shift=[], subpix=[], corr=[],
                     corr_cen=[], spec_file=skyspec_fil, smooth=[],
                     arx_spec=[], sky_spec=[])

    for specobj in slf._specobjs[det-1]:  # for convenience

        # Using boxcar
        if settings.argflag['reduce']['flexure']['method'] in ['boxcar', 'slitcen']:
            sky_wave = specobj.boxcar['wave'].to('AA').value
            sky_flux = specobj.boxcar['sky']
        else:
            msgs.error("Not ready for this flexure method: {}".format(
                    settings.argflag['reduce']['flexure']))

        # Generate 1D spectrum for object
        obj_sky = xspectrum1d.XSpectrum1D.from_tuple((sky_wave, sky_flux))

        # Calculate the shift
        fdict = flex_shift(slf, det, obj_sky, arx_sky)

        # Simple interpolation to apply
        npix = len(sky_wave)
        x = np.linspace(0., 1., npix)
        # Apply
        for attr in ['boxcar', 'optimal']:
            if not hasattr(specobj,attr):
                continue
            if 'wave' in getattr(specobj, attr).keys():
                msgs.info("Applying flexure correction to {0:s} extraction for object:".format(attr) + msgs.newline() +
                          "{0:s}".format(str(specobj)))
                f = interpolate.interp1d(x, sky_wave, bounds_error=False, fill_value="extrapolate")
                getattr(specobj, attr)['wave'] = f(x+fdict['shift']/(npix-1))*u.AA
        # Shift sky spec too
        cut_sky = fdict['sky_spec']
        x = np.linspace(0., 1., cut_sky.npix)
        f = interpolate.interp1d(x, cut_sky.wavelength.value, bounds_error=False, fill_value="extrapolate")
        twave = f(x+fdict['shift']/(cut_sky.npix-1))*u.AA
        new_sky = xspectrum1d.XSpectrum1D.from_tuple((twave, cut_sky.flux))

        # Update dict
        for key in ['polyfit','shift','subpix','corr','corr_cen', 'smooth', 'arx_spec']:
            flex_dict[key].append(fdict[key])
        flex_dict['sky_spec'].append(new_sky)

    return flex_dict


def geomotion_calculate(slf, fitsdict, idx):
    """
    Correct the wavelength calibration solution to the desired reference frame
    """

    frame = settings.argflag["reduce"]["calibrate"]["refframe"]
    lat = settings.spect['mosaic']['latitude']
    lon = settings.spect['mosaic']['longitude']
    alt = settings.spect['mosaic']['elevation']
    loc = (lon * u.deg, lat * u.deg, alt * u.m,)

    radec = SkyCoord(fitsdict["ra"][idx], fitsdict["dec"][idx], unit=(u.hourangle, u.deg), frame='fk5')
    obstime = Time(slf._time.value, format=slf._time.format, scale='utc', location=loc)

    vcorr = geomotion_velocity(obstime, radec, frame=frame)
    return vcorr


def geomotion_correct(slf, det, fitsdict):
    """ Correct the wavelength of every pixel to a barycentric/heliocentric frame.

    Parameters
    ----------
    slf : class
      Science exposure class
    det : int
      Detector index
    fitsdict : dict
      Dictionary containing the properties of every fits file

    Returns
    -------
    vel : float
      The velocity correction that should be applied to the wavelength array.
    vel_corr : float
      The relativistic velocity correction that should be multiplied by the
      wavelength array to convert each wavelength into the user-spewcified
      reference frame.

    """
    frame = settings.argflag["reduce"]["calibrate"]["refframe"]
    # Calculate
    vel = geomotion_calculate(slf, fitsdict, slf._idx_sci[0])
    vel_corr = np.sqrt((1. + vel/299792.458) / (1. - vel/299792.458))

    # Loop on objects
    for specobj in slf._specobjs[det-1]:
        # Loop on extraction methods
        for attr in ['boxcar', 'optimal']:
            if not hasattr(specobj, attr):
                continue
            if 'wave' in getattr(specobj, attr).keys():
<<<<<<< HEAD
<<<<<<< .merge_file_fSaccE
                msgs.info("Applying helio correction of {:g} km/s to {:s} extraction for object {:s}".format(
                        vel_corr, attr, str(specobj)))
=======
                msgs.info("Applying {0:s} correction to {1:s} extraction for object:".format(frame, attr) +
                          msgs.newline() + "{0:s}".format(str(specobj)))
>>>>>>> .merge_file_S7rfN4
=======
                msgs.info("Applying {0:s} correction to {1:s} extraction for object:".format(frame, attr) +
                          msgs.newline() + "{0:s}".format(str(specobj)))
>>>>>>> 6c297f20
                getattr(specobj, attr)['wave'] = getattr(specobj, attr)['wave'] * vel_corr
    # Return
    return vel, vel_corr  # Mainly for debugging


def geomotion_velocity(time, skycoord, frame="heliocentric"):
    """ Perform a barycentric/heliocentric velocity correction.

    For the correciton, this routine uses the ephemeris:  astropy.coordinates.solar_system_ephemeris.set
    For more information see `~astropy.coordinates.solar_system_ephemeris`.

    Parameters
    ----------
    time : astropy.time.Time
      The time of observation, including the location.
    skycoord: astropy.coordinates.SkyCoord
      The RA and DEC of the pointing, as a SkyCoord quantity.
    frame : str
      The reference frame that should be used for the calculation.

    Returns
    -------
    vcorr : float
      The velocity correction that should be added to the original velocity.
    """

    # Check that the RA/DEC of the object is ICRS compatible
    if not skycoord.is_transformable_to(ICRS()):
        msgs.error("Cannot transform RA/DEC of object to the ICRS")

    # Calculate ICRS position and velocity of Earth's geocenter
    ep, ev = solar_system.get_body_barycentric_posvel('earth', time)
    # Calculate GCRS position and velocity of observatory
    op, ov = time.location.get_gcrs_posvel(time)
    # ICRS and GCRS are axes-aligned. Can add the velocities
    velocity = ev + ov
    if frame == "heliocentric":
        # ICRS position and velocity of the Sun
        sp, sv = solar_system.get_body_barycentric_posvel('sun', time)
        velocity += sv

    # Get unit ICRS vector in direction of SkyCoord
    sc_cartesian = skycoord.icrs.represent_as(UnitSphericalRepresentation).represent_as(CartesianRepresentation)
    return sc_cartesian.dot(velocity).to(u.km / u.s).value


def airtovac(wave):
    """ Convert air-based wavelengths to vacuum

    Parameters:
    ----------
    wave: Quantity array
      Wavelengths 

    Returns:
    ----------
    wave: Quantity array
      Wavelength array corrected to vacuum wavelengths
    """
    # Convert to AA
    wave = wave.to(u.AA)
    wavelength = wave.value

    # Standard conversion format
    sigma_sq = (1.e4/wavelength)**2. #wavenumber squared
    factor = 1 + (5.792105e-2/(238.0185-sigma_sq)) + (1.67918e-3/(57.362-sigma_sq))
    factor = factor*(wavelength>=2000.) + 1.*(wavelength<2000.) #only modify above 2000A

    # Convert
    wavelength = wavelength*factor
    # Units
    new_wave = wavelength*u.AA
    new_wave.to(wave.unit)

    return new_wave


def vactoair(wave):
    """Convert to air-based wavelengths from vacuum

    Parameters:
    ----------
    wave: Quantity array
      Wavelengths 

    Returns:
    ----------
    wave: Quantity array
      Wavelength array corrected to air
    """
    # Convert to AA
    wave = wave.to(u.AA)
    wavelength = wave.value

    # Standard conversion format
    sigma_sq = (1.e4/wavelength)**2. #wavenumber squared
    factor = 1 + (5.792105e-2/(238.0185-sigma_sq)) + (1.67918e-3/(57.362-sigma_sq))
    factor = factor*(wavelength>=2000.) + 1.*(wavelength<2000.) #only modify above 2000A

    # Convert
    wavelength = wavelength/factor
    new_wave = wavelength*u.AA
    new_wave.to(wave.unit)

    return new_wave<|MERGE_RESOLUTION|>--- conflicted
+++ resolved
@@ -361,18 +361,8 @@
             if not hasattr(specobj, attr):
                 continue
             if 'wave' in getattr(specobj, attr).keys():
-<<<<<<< HEAD
-<<<<<<< .merge_file_fSaccE
-                msgs.info("Applying helio correction of {:g} km/s to {:s} extraction for object {:s}".format(
-                        vel_corr, attr, str(specobj)))
-=======
                 msgs.info("Applying {0:s} correction to {1:s} extraction for object:".format(frame, attr) +
                           msgs.newline() + "{0:s}".format(str(specobj)))
->>>>>>> .merge_file_S7rfN4
-=======
-                msgs.info("Applying {0:s} correction to {1:s} extraction for object:".format(frame, attr) +
-                          msgs.newline() + "{0:s}".format(str(specobj)))
->>>>>>> 6c297f20
                 getattr(specobj, attr)['wave'] = getattr(specobj, attr)['wave'] * vel_corr
     # Return
     return vel, vel_corr  # Mainly for debugging
